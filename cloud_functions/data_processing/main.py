import base64
import datetime
import json
import os
import signal
import traceback

import functions_framework
from flask import Request

from src.core import map_params
from src.core.commons import send_slack_alert
from src.core.params import (
    BUCKET,
    CHUNK_SIZE,
    CONSERVATION_BUILDER_MARINE_DATA,
    CONSERVATION_BUILDER_TERRESTRIAL_DATA,
    EEZ_FILE_NAME,
    EEZ_PARAMS,
    FISHING_PROTECTION_FILE_NAME,
    GADM_FILE_NAME,
    GADM_URL,
    GADM_ZIPFILE_NAME,
    HABITAT_PROTECTION_FILE_NAME,
    HIGH_SEAS_PARAMS,
    MARINE_REGIONS_BODY,
    MARINE_REGIONS_HEADERS,
    MARINE_REGIONS_URL,
    PROTECTION_COVERAGE_FILE_NAME,
    PROTECTION_LEVEL_FILE_NAME,
    TOLERANCES,
    WDPA_MARINE_FILE_NAME,
    WDPA_TERRESTRIAL_FILE_NAME,
<<<<<<< HEAD
    EEZ_FILE_NAME,
    GADM_FILE_NAME,
    CONSERVATION_BUILDER_MARINE_DATA,
    CONSERVATION_BUILDER_TERRESTRIAL_DATA,
    DISSOLVED_TERRESTRIAL_DATA,
=======
>>>>>>> 901b2e81
    verbose,
)
from src.core.strapi import Strapi
from src.methods.database_uploads import (
    upload_locations,
    upload_protected_areas,
    upload_stats,
)
from src.methods.download_and_process import (
    download_and_process_protected_planet_pas,
    download_mpatlas,
    download_protected_planet,
    download_protected_seas,
)
from src.methods.generate_static_tables import generate_locations_table
from src.methods.generate_tables import (
    generate_fishing_protection_table,
    generate_habitat_protection_table,
    generate_marine_protection_level_stats_table,
    generate_protected_areas_diff_table,
    generate_protection_coverage_stats_table,
)
from src.methods.publisher import create_task, monthly_job_publisher, pipe_next_steps
from src.methods.static_processes import (
    download_marine_habitats,
    generate_terrestrial_biome_stats_country,
    process_eez_gadm_unions,
    process_eez_geoms,
    process_gadm_geoms,
    process_mangroves,
    process_terrestrial_biome_raster,
)
from src.methods.subtract_geometries import generate_total_area_minus_pa
from src.methods.terrestrial_habitats import generate_terrestrial_biome_stats_pa
from src.methods.tileset_processes import (
    create_and_update_country_tileset,
    create_and_update_eez_tileset,
    create_and_update_marine_regions_tileset,
    create_and_update_protected_area_tileset,
    create_and_update_terrestrial_regions_tileset,
)
<<<<<<< HEAD
from src.methods.subtract_geometries import generate_total_area_minus_pa, dissolve_geometries
=======
>>>>>>> 901b2e81
from src.utils.gcp import download_zip_to_gcs
from src.utils.logger import Logger
from src.utils.resource_handling import handle_sigterm, release_memory

logger = Logger()


# Register SIGTERM handler
signal.signal(signal.SIGTERM, handle_sigterm)

LONG_RUNNING_TASKS = [
    "download_protected_planet_pas",
    "generate_terrestrial_biome_stats",
    "update_protected_areas",
    "generate_gadm_minus_pa",
]


@functions_framework.http
def main(request: Request) -> tuple[str, int]:
    """
    Cloud Function entry point that dispatches behavior based on the 'METHOD' key
    in the incoming HTTP request body. Each METHOD corresponds to a specific data
    download task, often writing to Google Cloud Storage.

    The function expects a JSON body with a `METHOD` key. Supported METHOD values include:

    - "dry_run": Simple test mode, prints confirmation only

    Static (infrequent updates, done manually)
    - "download_gadm": Downloads GADM country shapefiles from UC Davis
    - "download_eezs": Downloads EEZ shapefiles from Marine Regions API
    - "download_eez_land_union": Downloads EEZ/land union shapefiles from Marine Regions API
    - "download_high_seas": Downloads high seas shapefiles from Marine Regions API
    - "download_habitats": Downloads and stores habitat and seamount shapefiles
    - "process_terrestrial_biomes": Processes biome raster --> done once after raster download
    - "process_mangroves": Process mangroves --> done only after new mangroves data download or
            updated eez/land union raster
    - "generate_terrestrial_biome_stats_country": Calculates area of each biome in country
            --> only run after gadm or biome raster is updated

    Regularly Updated (automated)
    - "download_mpatlas": Downloads MPAtlas dataset and stores current + archive versions
    - "download_protected_seas": Downloads Protected Seas JSON data and uploads it
    - "download_protected_planet_wdpa": Downloads full Protected Planet suite
            (WDPA ZIP + stats) and processes/simplifies polygons
    - "generate_protected_areas_diff_table": Updates protected areas table

    Parameters:
    ----------
    request : flask.Request
        The incoming HTTP request. Must include a JSON body with a 'METHOD' key.

    Returns:
    -------
    Tuple[str, int]
        A tuple of ("OK", 200) to signal successful completion to the client.
    """

    st = datetime.datetime.now()

    project = os.environ.get("PROJECT", "")
    env = os.environ.get("ENVIRONMENT", "")
    location = os.environ.get("LOCATION", "")
    webhook_url = os.environ.get("SLACK_ALERTS_WEBHOOK", "")

    try:
        data = request.get_json(silent=True) or {}

        # in case received as a queue message
        if "message" in data:
            msg = data["message"]
            data_bytes = base64.b64decode(msg["data"])
            data = json.loads(data_bytes.decode("utf-8"))

        method = data.get("METHOD", "dry_run")
        trigger_next = data.get("TRIGGER_NEXT", False)
        tolerance = data.get("TOLERANCE", TOLERANCES[0])
        max_retries = data.get("MAX_RETRIES", 0)
        attempt = data.get("attempt", 1)

        task_config = {
            "PROJECT": project,
            "LOCATION": location,
            "QUEUE_NAME": data.get("QUEUE_NAME", ""),
            "TARGET_URL": data.get("TARGET_URL", ""),
            "INVOKER_SA": data.get("INVOKER_SA", ""),
            "TOLERANCE": tolerance,
            "TRIGGER_NEXT": trigger_next,
            "MAX_RETRIES": max_retries,
            "attempt": attempt,
        }

        # By default, delay each retry by an extra minute
        retry_config = {"delay_seconds": (attempt - 1) * 60, "max_retries": max_retries}

        # By default, do not continue onto the next step
        step_list = None

        # By default, continue to next steps - default to True, but will be reset to False if
        # method fails and retries are being handled with a scheduled task
        cont = True

        logger.info({"message": f"Starting METHOD: {method}"})

        match method:
            case "dry_run":
                logger.info({"message": "Dry Run Complete!"})

            case "publisher":
                monthly_job_publisher(
                    task_config, long_running_task_list=LONG_RUNNING_TASKS, verbose=verbose
                )

            # ------------------------------------------------------
            #                    Nearly Static
            # ------------------------------------------------------
            case "download_gadm":
                download_zip_to_gcs(
                    url=GADM_URL,
                    bucket_name=BUCKET,
                    blob_name=GADM_ZIPFILE_NAME,
                    chunk_size=CHUNK_SIZE,
                    verbose=verbose,
                )
                step_list = ["process_gadm"]

            case "download_eezs":
                download_zip_to_gcs(
                    url=MARINE_REGIONS_URL,
                    bucket_name=BUCKET,
                    blob_name=EEZ_PARAMS["zipfile_name"],
                    data=MARINE_REGIONS_BODY,
                    params=EEZ_PARAMS,
                    headers=MARINE_REGIONS_HEADERS,
                    chunk_size=CHUNK_SIZE,
                    verbose=verbose,
                )
                step_list = ["process_eezs", "process_eez_gadm_unions"]

            case "download_high_seas":
                download_zip_to_gcs(
                    url=MARINE_REGIONS_URL,
                    bucket_name=BUCKET,
                    blob_name=HIGH_SEAS_PARAMS["zipfile_name"],
                    data=MARINE_REGIONS_BODY,
                    params=HIGH_SEAS_PARAMS,
                    headers=MARINE_REGIONS_HEADERS,
                    chunk_size=CHUNK_SIZE,
                    verbose=verbose,
                )
                step_list = ["process_eezs", "process_eez_gadm_unions"]

            case "process_gadm":
                process_gadm_geoms(verbose=verbose)
                step_list = ["generate_locations_table"]
                if env == "prod":
                    step_list = step_list + [
                        "update_country_tileset",
                        "update_terrestrial_regions_tileset",
                    ]

            case "process_eezs":
                process_eez_geoms(verbose=verbose)
                step_list = ["generate_locations_table"]
                if env == "prod":
                    step_list = step_list + ["update_eez_tileset", "update_marine_regions_tileset"]

            case "process_eez_gadm_unions":
                process_eez_gadm_unions(verbose=verbose)
                step_list = ["process_mangroves"]

            case "download_marine_habitats":
                download_marine_habitats(verbose=verbose)

            case "process_terrestrial_biomes":
                process_terrestrial_biome_raster(verbose=verbose)
                step_list = ["generate_terrestrial_biome_stats_country"]

            case "process_mangroves":
                process_mangroves(verbose=verbose)

            case "generate_terrestrial_biome_stats_country":
                generate_terrestrial_biome_stats_country(verbose=verbose)

            # ------------------------------------------------------
            #                    Update monthly
            # ------------------------------------------------------

            # ------------------
            #     Downloads
            # ------------------
            case "download_mpatlas":
                retry_config, cont = download_mpatlas(verbose=verbose)
                step_list = ["generate_marine_protection_level_stats_table"]

            case "download_protected_seas":
                download_protected_seas(verbose=verbose)
                step_list = ["generate_fishing_protection_table"]

            case "download_protected_planet_country":
                download_protected_planet(verbose=verbose)
                step_list = ["generate_protection_coverage_stats_table"]

            case "download_protected_planet_pas":
                retry_config, cont = download_and_process_protected_planet_pas(
                    verbose=verbose,
                    tolerance=tolerance,
                    batch_size=1000,
                )
                if tolerance == TOLERANCES[0]:
                    step_list = [
                        "generate_protected_areas_table",
                        "generate_terrestrial_biome_stats",
                        "generate_gadm_minus_pa",
                        "generate_eez_minus_mpa",
                    ]

            # ------------------
            #   Table updates
            # ------------------

            case "generate_terrestrial_biome_stats":
                _ = generate_terrestrial_biome_stats_pa(verbose=verbose)
                step_list = ["generate_habitat_protection_table"]

            case "generate_habitat_protection_table":
                _ = generate_habitat_protection_table(verbose=verbose)
                step_list = ["update_habitat_protection_stats"]

            case "generate_protection_coverage_stats_table":
                _ = generate_protection_coverage_stats_table(verbose=verbose)
                step_list = ["update_protection_coverage_stats"]

            case "generate_marine_protection_level_stats_table":
                _ = generate_marine_protection_level_stats_table(verbose=verbose)
                step_list = ["update_mpaa_protection_level_stats"]

            case "generate_fishing_protection_table":
                _ = generate_fishing_protection_table(verbose=verbose)
                step_list = ["update_fishing_protection_stats"]

            case "generate_locations_table":
                generate_locations_table(verbose=verbose)
                step_list = ["update_locations"]

            case "generate_protected_areas_table":
                updates = generate_protected_areas_diff_table(verbose=verbose)
                if updates:
                    step_list = ["update_protected_areas"]
                    if env == "prod":
                        step_list.extend(
                            [
                                "update_marine_protected_areas_tileset",
                                "update_terrestrial_protected_areas_tileset",
                            ]
                        )

            case "generate_dissolved_terrestrial_pa":
                dissolve_geometries(
                    bucket=BUCKET,
                    gdf_file=WDPA_TERRESTRIAL_FILE_NAME,
                    out_file=DISSOLVED_TERRESTRIAL_DATA,
                    tolerance=map_params.WDPA_TOLERANCE,
                    verbose=verbose
                )

            case "generate_gadm_minus_pa":
                # NOTE: must be run after generate_dissolved_terrestrial_pa
                generate_total_area_minus_pa(
                    bucket=BUCKET,
                    total_area_file=GADM_FILE_NAME,
                    pa_file=DISSOLVED_TERRESTRIAL_DATA,
                    is_processed=True,
                    out_file=CONSERVATION_BUILDER_TERRESTRIAL_DATA,
                    tolerance=map_params.WDPA_TOLERANCE,
                    verbose=verbose,
                )

            case "generate_eez_minus_mpa":
                generate_total_area_minus_pa(
                    bucket=BUCKET,
                    total_area_file=EEZ_FILE_NAME,
                    pa_file=WDPA_MARINE_FILE_NAME,
                    is_processed=False,
                    out_file=CONSERVATION_BUILDER_MARINE_DATA,
                    tolerance=map_params.WDPA_TOLERANCE,
                    verbose=verbose,
                )

            # ------------------
            #   Database updates
            # ------------------

            case "update_locations":
                return upload_locations(request=data, verbose=verbose)

            case "update_protection_coverage_stats":
                client = Strapi()
                return upload_stats(
                    filename=PROTECTION_COVERAGE_FILE_NAME,
                    upload_function=client.upsert_protection_coverage_stats,
                    verbose=verbose,
                )

            case "update_mpaa_protection_level_stats":
                client = Strapi()
                return upload_stats(
                    filename=PROTECTION_LEVEL_FILE_NAME,
                    upload_function=client.upsert_mpaa_protection_level_stats,
                    verbose=verbose,
                )

            case "update_fishing_protection_stats":
                client = Strapi()
                return upload_stats(
                    filename=FISHING_PROTECTION_FILE_NAME,
                    upload_function=client.upsert_fishing_protection_level_stats,
                    verbose=verbose,
                )

            case "update_habitat_protection_stats":
                client = Strapi()
                return upload_stats(
                    filename=HABITAT_PROTECTION_FILE_NAME,
                    upload_function=client.upsert_habitat_stats,
                    verbose=verbose,
                )

            case "update_protected_areas":
                update_segment = data.get("UPDATE_SEGMENT", "all")
                upload_protected_areas(verbose=verbose, update_segment=update_segment)

            # ------------------
            #   Map Tilesets Updates
            # ------------------

            case "update_eez_tileset":
                create_and_update_eez_tileset(verbose=verbose)

            case "update_marine_regions_tileset":
                create_and_update_marine_regions_tileset(verbose=verbose)

            case "update_country_tileset":
                create_and_update_country_tileset(verbose=verbose)

            case "update_terrestrial_regions_tileset":
                create_and_update_terrestrial_regions_tileset(verbose=verbose)

            case "update_marine_protected_areas_tileset":
                create_and_update_protected_area_tileset(
                    bucket=BUCKET,
                    source_file=WDPA_MARINE_FILE_NAME,
                    tileset_file=map_params.MARINE_PA_TILESET_FILE,
                    tileset_id=map_params.MARINE_PA_TILESET_ID,
                    display_name=map_params.MARINE_PA_TILESET_NAME,
                    tolerance=map_params.WDPA_TOLERANCE,
                    verbose=verbose,
                )

            case "update_terrestrial_protected_areas_tileset":
                create_and_update_protected_area_tileset(
                    bucket=BUCKET,
                    source_file=WDPA_TERRESTRIAL_FILE_NAME,
                    tileset_file=map_params.TERRESTRIAL_PA_TILESET_FILE,
                    tileset_id=map_params.TERRESTRIAL_PA_TILESET_ID,
                    display_name=map_params.TERRESTRIAL_PA_TILESET_NAME,
                    tolerance=map_params.WDPA_TOLERANCE,
                    verbose=verbose,
                )

            case _:
                logger.warning({"message": f"METHOD: {method} not a valid option"})

        if trigger_next and cont and step_list:
            pipe_next_steps(step_list, task_config, LONG_RUNNING_TASKS, verbose=verbose)

        logger.info({"message": f"METHOD: {method} complete!"})

        return "OK", 200
    except Exception as e:
        retries = retry_config["max_retries"]
        if retry_config and attempt < retries + 1:
            logger.warning(
                {
                    "message": f"METHOD {method} failed attempt {attempt}: {e} of {retries + 1}",
                    "error": str(e),
                    "traceback": traceback.format_exc(),
                }
            )
            task_config["attempt"] = attempt + 1
            payload = {"METHOD": method, **task_config}
            create_task(
                payload=payload, verbose=verbose, delay_seconds=retry_config["delay_seconds"]
            )
            return "retrying", 202
        else:
            logger.error(
                {
                    "message": f"METHOD {method} failed after {attempt} attempts",
                    "error": str(e),
                    "traceback": traceback.format_exc(),
                }
            )
            send_slack_alert(webhook_url, f"METHOD {method} failed")
            return (
                f"METHOD {method} failed after {attempt} attempts: {e}",
                208,
            )

    finally:
        release_memory(verbose=verbose)
        fn = datetime.datetime.now()
        logger.info(
            {"message": f"{method} Completed in {(fn - st).total_seconds() / 60:.2f} minutes"}
        )<|MERGE_RESOLUTION|>--- conflicted
+++ resolved
@@ -31,14 +31,11 @@
     TOLERANCES,
     WDPA_MARINE_FILE_NAME,
     WDPA_TERRESTRIAL_FILE_NAME,
-<<<<<<< HEAD
     EEZ_FILE_NAME,
     GADM_FILE_NAME,
     CONSERVATION_BUILDER_MARINE_DATA,
     CONSERVATION_BUILDER_TERRESTRIAL_DATA,
     DISSOLVED_TERRESTRIAL_DATA,
-=======
->>>>>>> 901b2e81
     verbose,
 )
 from src.core.strapi import Strapi
@@ -80,10 +77,7 @@
     create_and_update_protected_area_tileset,
     create_and_update_terrestrial_regions_tileset,
 )
-<<<<<<< HEAD
 from src.methods.subtract_geometries import generate_total_area_minus_pa, dissolve_geometries
-=======
->>>>>>> 901b2e81
 from src.utils.gcp import download_zip_to_gcs
 from src.utils.logger import Logger
 from src.utils.resource_handling import handle_sigterm, release_memory
@@ -341,15 +335,6 @@
                                 "update_terrestrial_protected_areas_tileset",
                             ]
                         )
-
-            case "generate_dissolved_terrestrial_pa":
-                dissolve_geometries(
-                    bucket=BUCKET,
-                    gdf_file=WDPA_TERRESTRIAL_FILE_NAME,
-                    out_file=DISSOLVED_TERRESTRIAL_DATA,
-                    tolerance=map_params.WDPA_TOLERANCE,
-                    verbose=verbose
-                )
 
             case "generate_gadm_minus_pa":
                 # NOTE: must be run after generate_dissolved_terrestrial_pa
