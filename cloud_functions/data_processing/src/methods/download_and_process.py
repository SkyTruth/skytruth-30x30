--- conflicted
+++ resolved
@@ -5,13 +5,9 @@
 import numpy as np
 import pandas as pd
 import requests
-<<<<<<< HEAD
-from shapely.geometry import MultiPoint, Point, shape
+from shapely.geometry import MultiPoint, Point
+
 from tqdm.auto import tqdm
-
-from src.core.commons import download_and_duplicate_zipfile
-=======
-from shapely.geometry import MultiPoint, Point
 import zipfile
 
 from src.core.commons import (
@@ -20,7 +16,6 @@
     print_peak_memory_allocation,
     unzip_file,
 )
->>>>>>> 604b4f03
 from src.core.params import (
     ARCHIVE_MPATLAS_COUNTRY_LEVEL_FILE_NAME,
     ARCHIVE_MPATLAS_FILE_NAME,
@@ -49,16 +44,10 @@
 )
 from src.utils.gcp import (
     duplicate_blob,
-<<<<<<< HEAD
-    load_gdb_layer_from_gcs,
-    save_file_bucket,
-=======
     read_json_from_gcs,
->>>>>>> 604b4f03
     upload_dataframe,
     upload_gdf,
 )
-from src.utils.geo import get_area_km2
 
 
 def download_mpatlas_country(
@@ -116,76 +105,12 @@
     return pd.DataFrame(all_rows)
 
 
-def download_mpatlas_zone(
-    url: str = MPATLAS_URL,
-    bucket: str = BUCKET,
-    filename: str = MPATLAS_FILE_NAME,
-    meta_filename: str = MPATLAS_META_FILE_NAME,
-    archive_filename: str = ARCHIVE_MPATLAS_FILE_NAME,
-    project: str = PROJECT,
-    verbose: bool = True,
-) -> None:
-    """
-    Downloads the MPAtlas Zone Assessment dataset from a specified URL,
-    saves it to a Google Cloud Storage bucket, and duplicates the blob.
-
-    Parameters:
-    ----------
-    url : str
-        URL of the MPAtlas Zone Assessment file to download.
-    bucket : str
-        Name of the GCS bucket where the file should be stored.
-    filename : str
-        GCS blob name for the primary reference copy of the file.
-    archive_filename : str
-        GCS blob name for the archived/original version of the file.
-    verbose : bool, optional
-        If True, prints progress messages. Default is True.
-    """
-
-    def get_geo_dict(geom):
-        try:
-            geom = shape(geom.copy())
-            return {"area_km2": get_area_km2(geom), "bbox": shape(geom).bounds}
-        except Exception:
-            return {"area_km2": None, "bbox": (None, None, None, None)}
-
-    if verbose:
-        print(f"downloading MPAtlas Zone Assessment from {url}")
-
-    response = requests.get(url)
-    response.raise_for_status()
-
-    data = response.json()["features"]
-    meta = pd.DataFrame([{**d["properties"], **get_geo_dict(d["geometry"])} for d in tqdm(data)])
-    # TODO: Make sure they do match one to one OR see if MPAtlas will
-    # provide zone_id via the geojson extension
-    api_meta = download_mpatlas_zone_from_api()
-    meta["zone_id"] = api_meta["zone_id"]
-    upload_dataframe(bucket, meta, meta_filename, project_id=project, verbose=verbose)
-
-    if verbose:
-        print(f"saving MPAtlas Zone Assessment to gs://{bucket}/{archive_filename}")
-    save_file_bucket(
-        response.content,
-        response.headers.get("Content-Type"),
-        archive_filename,
-        bucket,
-        verbose=verbose,
-    )
-    duplicate_blob(bucket, archive_filename, filename, verbose=True)
-
-
 def download_mpatlas(
     url: str = MPATLAS_URL,
     bucket: str = BUCKET,
     project: str = PROJECT,
     mpatlas_filename: str = MPATLAS_FILE_NAME,
-<<<<<<< HEAD
-    meta_filename: str = MPATLAS_META_FILE_NAME,
-=======
     meta_file_name: str = MPATLAS_META_FILE_NAME,
->>>>>>> 604b4f03
     archive_mpatlas_filename: str = ARCHIVE_MPATLAS_FILE_NAME,
     mpatlas_country_url: str = MPATLAS_COUNTRY_LEVEL_API_URL,
     mpatlas_country_file_name: str = MPATLAS_COUNTRY_LEVEL_FILE_NAME,
@@ -205,7 +130,7 @@
         url=url,
         bucket=bucket,
         filename=mpatlas_filename,
-        meta_filename=meta_filename,
+        meta_filename=meta_file_name,
         archive_filename=archive_mpatlas_filename,
         project=project,
         verbose=verbose,
@@ -575,102 +500,4 @@
         url=api_url,
         per_page=50,
         verbose=verbose,
-<<<<<<< HEAD
-    )
-
-
-def process_protected_area_geoms(
-    metadata_file_name: str = WDPA_META_FILE_NAME,
-    terrestrial_pa_file_name: str = WDPA_TERRESTRIAL_FILE_NAME,
-    marine_pa_file_name: str = WDPA_MARINE_FILE_NAME,
-    wdpa_file_name: str = WDPA_FILE_NAME,
-    bucket: str = BUCKET,
-    tolerances: list | tuple = TOLERANCES,
-    project: str = PROJECT,
-    verbose: bool = True,
-):
-    def create_buffer(df: gpd.GeoDataFrame) -> gpd.GeoDataFrame:
-        def calculate_radius(rep_area: float) -> float:
-            return ((rep_area * 1e6) / np.pi) ** 0.5
-
-        df = df.to_crs("ESRI:54009")
-        df["geometry"] = df.apply(
-            lambda row: row.geometry.buffer(calculate_radius(row["REP_AREA"])),
-            axis=1,
-        )
-        return df.to_crs("EPSG:4326").copy()
-
-    def get_bbox(geom):
-        try:
-            return shape(geom).bounds
-        except Exception:
-            return (None, None, None, None)
-
-    if verbose:
-        print(f"loading PAs from gs://{bucket}/{wdpa_file_name}")
-
-    wdpa = load_gdb_layer_from_gcs(
-        wdpa_file_name,
-        bucket,
-        layers=[f"WDPA_poly_{today_formatted}", f"WDPA_point_{today_formatted}"],
-    )
-
-    if verbose:
-        print("adding bounding box to wdpa")
-    tqdm.pandas()
-    wdpa["bbox"] = wdpa["geometry"].progress_apply(get_bbox)
-
-    if verbose:
-        print(f"saving PA metadata to {metadata_file_name}")
-
-    upload_dataframe(
-        bucket,
-        wdpa.drop(columns="geometry"),
-        metadata_file_name,
-        project_id=project,
-        verbose=verbose,
-    )
-
-    if verbose:
-        print("buffering and simplifying geometries")
-
-    # TODO: This eliminates point PAs that have REP_AREA=0,
-    # is this what we want?: TECH-3163
-    point_pas = wdpa[wdpa.geometry.apply(lambda geom: isinstance(geom, (Point, MultiPoint)))]
-    point_pas = point_pas[point_pas["REP_AREA"] > 0].copy()
-    buffered_point_pas = create_buffer(point_pas)
-    buffered_point_pas = buffered_point_pas[buffered_point_pas.geometry.is_valid]
-    poly_pas = wdpa[~wdpa.geometry.apply(lambda geom: isinstance(geom, (Point, MultiPoint)))]
-    wdpa = pd.concat((poly_pas, buffered_point_pas), axis=0).pipe(clean_geometries)
-
-    for tolerance in tolerances:
-        df = wdpa.copy()
-
-        if verbose:
-            print(f"simplifying PAs with tolerance = {tolerance}")
-        if tolerance is not None:
-            df["geometry"] = df["geometry"].simplify(tolerance=tolerance)
-
-        df["geometry"] = df["geometry"].make_valid()
-
-        if verbose:
-            print("separating marine and terrestrial PAs")
-        wdpa_ter = df[df["MARINE"].eq("0")].copy()
-        wdpa_ter = wdpa_ter.dropna(axis=1, how="all")
-        wdpa_mar = df[df["MARINE"].isin(["1", "2"])].copy()
-        wdpa_mar = wdpa_mar.dropna(axis=1, how="all")
-
-        ter_out_fn = terrestrial_pa_file_name.replace(".geojson", f"_{tolerance}.geojson")
-        if verbose:
-            print(f"saving terrestrial PAs to {ter_out_fn}")
-        upload_gdf(bucket, wdpa_ter, ter_out_fn)
-
-        mar_out_fn = marine_pa_file_name.replace(".geojson", f"_{tolerance}.geojson")
-        if verbose:
-            print(f"saving marine PAs to {mar_out_fn}")
-        upload_gdf(bucket, wdpa_mar, mar_out_fn)
-
-    return wdpa
-=======
-    )
->>>>>>> 604b4f03
+    )