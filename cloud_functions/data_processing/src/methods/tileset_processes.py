--- conflicted
+++ resolved
@@ -45,13 +45,9 @@
             if verbose:
                 print("Downloading source EEZ file from GCS...")
 
-<<<<<<< HEAD
-            eez_df = read_json_df(bucket, source_file, verbose=verbose)
-=======
             input_file = source_file.replace(".geojson", f"_{EEZ_TOLERANCE}.geojson")
 
             eez_df = read_json_df(bucket, input_file, verbose=verbose)
->>>>>>> 034c6381
             eez_df.drop(columns=["MRGID", "AREA_KM2"], errors="ignore", inplace=True)
             eez_df["geometry"] = eez_df["geometry"].make_valid()
             eez_df.to_file(geojson_local, driver="GeoJSON")
