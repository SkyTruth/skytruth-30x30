--- conflicted
+++ resolved
@@ -442,29 +442,22 @@
         with zipfile.ZipFile(zip_path, "r") as zip_ref:
             zip_ref.extractall(tmpdir)
 
-<<<<<<< HEAD
-            if layers is None:
-                return gpd.read_file(gpkg_files[0])
-            elif type(layers).__name__ == 'str':
-                return gpd.read_file(gpkg_files[0], layer=layer)
-            else:
-                response = []
-                for layer in layers:
-                    response.append(gpd.read_file(gpkg_files[0], layer=layer))
-                
-                return response
-=======
         gpkg_files = [
             os.path.join(tmpdir, f) for f in os.listdir(tmpdir) if f.lower().endswith(".gpkg")
         ]
         if not gpkg_files:
             raise FileNotFoundError("No .gpkg file found in the zip archive.")
 
-        if layer is None:
+        if layers is None:
             return gpd.read_file(gpkg_files[0])
+        elif type(layers).__name__ == 'str':
+            return gpd.read_file(gpkg_files[0], layer=layer)
         else:
-            return gpd.read_file(gpkg_files[0], layer=layer)
->>>>>>> f528edce
+            response = []
+            for layer in layers:
+                response.append(gpd.read_file(gpkg_files[0], layer=layer))
+            
+            return response
 
 
 def read_dataframe(
