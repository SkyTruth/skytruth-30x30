--- conflicted
+++ resolved
@@ -10,16 +10,19 @@
 import numpy as np
 import pandas as pd
 from rasterio.mask import mask
+import requests
 from shapely.geometry import GeometryCollection, MultiPolygon, Polygon
 from shapely.ops import unary_union
 import tracemalloc
 from tqdm.auto import tqdm
 
 from src.core.params import (
+    ARCHIVE_MPATLAS_FILE_NAME,
     BUCKET,
     CHUNK_SIZE,
     MPATLAS_COUNTRY_LEVEL_FILE_NAME,
     MPATLAS_FILE_NAME,
+    MPATLAS_URL,
     REGIONS_FILE_NAME,
     RELATED_COUNTRIES_FILE_NAME,
     WDPA_GLOBAL_LEVEL_FILE_NAME,
@@ -30,6 +33,7 @@
     duplicate_blob,
     read_dataframe,
     read_json_from_gcs,
+    save_file_bucket,
 )
 from src.utils.geo import compute_pixel_area_map_km2
 from src.utils.logger import Logger
@@ -219,9 +223,6 @@
         gdf = gpd.GeoDataFrame.from_features(features)
         gdf.set_crs(src.crs, inplace=True)
 
-<<<<<<< HEAD
-    return gdf
-=======
     return gdf
 
 
@@ -320,5 +321,4 @@
     finally:
         tracemalloc.stop()
     print(f"max allocated memory: {peak / (1024**3):.3f} GB")
-    return out
->>>>>>> 604b4f03
+    return out