--- conflicted
+++ resolved
@@ -440,7 +440,6 @@
   },
   {
    "cell_type": "code",
-<<<<<<< HEAD
    "execution_count": 37,
    "metadata": {},
    "outputs": [],
@@ -483,22 +482,12 @@
      ]
     },
     {
-=======
-   "execution_count": 5,
-   "metadata": {},
-   "outputs": [
-    {
->>>>>>> 27af3e89
      "data": {
       "text/plain": [
        "CompletedProcess(args='mapshaper-xl 16gb -i /home/mambauser/data/protectedseas/processed/preprocess/ProtectedSeas_20240716.geojson  -clean allow-overlaps rewind -simplify dp 10% keep-shapes planar -clean allow-overlaps -o /home/mambauser/data/protectedseas/processed/preprocess/ProtectedSeas_20240716.geojson force format=geojson', returncode=0)"
       ]
      },
-<<<<<<< HEAD
      "execution_count": 38,
-=======
-     "execution_count": 5,
->>>>>>> 27af3e89
      "metadata": {},
      "output_type": "execute_result"
     }
@@ -516,7 +505,6 @@
   },
   {
    "cell_type": "code",
-<<<<<<< HEAD
    "execution_count": 39,
    "metadata": {},
    "outputs": [
@@ -540,23 +528,10 @@
    "execution_count": 41,
    "metadata": {},
    "outputs": [
-=======
-   "execution_count": 6,
-   "metadata": {},
-   "outputs": [
-    {
-     "name": "stdout",
-     "output_type": "stream",
-     "text": [
-      "upload: ../../data/protectedseas/processed/tiles/protectedseas_tiles.mbtiles to s3://tilestream-tilesets-production/82/_pending/yxaktgezrnn1ali2roaf050mc/skytruth\n"
-     ]
-    },
->>>>>>> 27af3e89
-    {
-     "name": "stderr",
-     "output_type": "stream",
-     "text": [
-<<<<<<< HEAD
+    {
+     "name": "stderr",
+     "output_type": "stream",
+     "text": [
       "rosetta error: failed to open elf at /lib64/ld-linux-x86-64.so.2\n",
       " Trace/breakpoint trap\n"
      ]
@@ -574,20 +549,6 @@
       "File \u001b[0;32m/opt/conda/lib/python3.12/subprocess.py:571\u001b[0m, in \u001b[0;36mrun\u001b[0;34m(input, capture_output, timeout, check, *popenargs, **kwargs)\u001b[0m\n\u001b[1;32m    569\u001b[0m     retcode \u001b[38;5;241m=\u001b[39m process\u001b[38;5;241m.\u001b[39mpoll()\n\u001b[1;32m    570\u001b[0m     \u001b[38;5;28;01mif\u001b[39;00m check \u001b[38;5;129;01mand\u001b[39;00m retcode:\n\u001b[0;32m--> 571\u001b[0m         \u001b[38;5;28;01mraise\u001b[39;00m CalledProcessError(retcode, process\u001b[38;5;241m.\u001b[39margs,\n\u001b[1;32m    572\u001b[0m                                  output\u001b[38;5;241m=\u001b[39mstdout, stderr\u001b[38;5;241m=\u001b[39mstderr)\n\u001b[1;32m    573\u001b[0m \u001b[38;5;28;01mreturn\u001b[39;00m CompletedProcess(process\u001b[38;5;241m.\u001b[39margs, retcode, stdout, stderr)\n",
       "\u001b[0;31mCalledProcessError\u001b[0m: Command 'aws s3 cp /home/mambauser/data/protectedseas/processed/tiles/protectedseas_tiles.mbtiles s3://tilestream-tilesets-production/71/_pending/lxene85xrno1vgk2b6c6350mc/skytruth --region us-east-1' returned non-zero exit status 133."
      ]
-=======
-      "Linking tileset to Mapbox: 100%|██████████| 100/100 [02:50<00:00,  1.70s/it]\n"
-     ]
-    },
-    {
-     "data": {
-      "text/plain": [
-       "True"
-      ]
-     },
-     "execution_count": 6,
-     "metadata": {},
-     "output_type": "execute_result"
->>>>>>> 27af3e89
     }
    ],
    "source": [
