import { useMemo } from 'react';

import { groupBy } from 'lodash-es';

import ConservationChart from '@/components/charts/conservation-chart';
import Widget from '@/components/widget';
import { useGetProtectionCoverageStats } from '@/types/generated/protection-coverage-stat';
import type { LocationGroupsDataItemAttributes } from '@/types/generated/strapi.schemas';

type MarineConservationWidgetProps = {
  location: LocationGroupsDataItemAttributes;
};

const MarineConservationWidget: React.FC<MarineConservationWidgetProps> = ({ location }) => {
  const defaultQueryParams = {
    filters: {
      location: {
        code: location.code,
      },
    },
  };

  const { data: dataLastUpdate } = useGetProtectionCoverageStats(
    {
      ...defaultQueryParams,
      sort: 'updatedAt:desc',
      'pagination[limit]': 1,
    },
    {
      query: {
        select: ({ data }) => data?.[0]?.attributes?.updatedAt,
        placeholderData: { data: null },
      },
    }
  );

  const {
    data: { data: protectionStatsData },
  } = useGetProtectionCoverageStats(
    {
      ...defaultQueryParams,
      populate: '*',
      // @ts-expect-error this is an issue with Orval typing
      'sort[year]': 'asc',
      'pagination[limit]': -1,
    },
    {
      query: {
        select: ({ data }) => ({ data }),
        placeholderData: { data: [] },
      },
    }
  );

  const mergedProtectionStats = useMemo(() => {
    if (!protectionStatsData.length) return null;

    const groupedByYear = groupBy(protectionStatsData, 'attributes.year');

    return Object.keys(groupedByYear).map((year) => {
      const entries = groupedByYear[year];
      const protectedArea = entries.reduce(
        (acc, entry) => acc + entry.attributes.cumSumProtectedArea,
        0
      );

      return {
        year: Number(year),
        protectedArea,
      };
    });
  }, [protectionStatsData]);

  const stats = useMemo(() => {
    if (!mergedProtectionStats) return null;

    const totalArea = location.totalMarineArea;
    const lastYearData = mergedProtectionStats[mergedProtectionStats.length - 1];
    const { protectedArea } = lastYearData;
<<<<<<< HEAD
    const percentageFormatted = format('.0r')((protectedArea * 100) / totalArea);
    const totalAreaFormatted = format(',.0f')(totalArea);
=======
    const formatter = Intl.NumberFormat('en-US', {
      maximumFractionDigits: 2,
    });
    const percentageFormatted = formatter.format((protectedArea / totalArea) * 100);
    const totalAreaFormatted = Intl.NumberFormat('en-US', {
      notation: 'standard',
    }).format(totalArea);
>>>>>>> df43b8a7

    return {
      protectedPercentage: percentageFormatted,
      totalArea: totalAreaFormatted,
    };
  }, [location, mergedProtectionStats]);

  const chartData = useMemo(() => {
    if (!mergedProtectionStats?.length) return [];

    const totalArea = location.totalMarineArea;
    const parsedData = mergedProtectionStats.map((entry, index) => {
      const isLastYear = index === mergedProtectionStats.length - 1;
      const { year, protectedArea } = entry;
      const percentage = Math.round((protectedArea * 100) / totalArea);

      return {
        // We only want to show up to 55%, so we'll cap the percentage here
        // Some of the data seems incorrect; this is a quick fix in order to not blow the chart
        percentage: percentage > 55 ? 55 : percentage,
        year,
        active: isLastYear,
        totalArea: totalArea,
        protectedArea,
        future: false,
      };
    });

    const lastEntryYear = parsedData[parsedData.length - 1]?.year;
    const missingYearsArr = [...Array(2030 - lastEntryYear).keys()].map(
      (i) => i + lastEntryYear + 1
    );

    const missingYearsData = missingYearsArr.map((year) => {
      return {
        percentage: 0,
        year: year,
        active: false,
        totalArea: null,
        protectedArea: null,
        future: true,
      };
    });

    const mergedData = [...parsedData, ...missingYearsData];

    // Cap results to the least 20 entries, or chart will be too big
    return mergedData.slice(-20);
  }, [location, mergedProtectionStats]);

  if (!stats || !chartData) return null;

  return (
    <Widget
      title="Marine Conservation Coverage"
      lastUpdated={dataLastUpdate}
      source="marine-conservation-widget"
    >
      <div className="mt-6 mb-4 flex flex-col text-blue">
        <span className="space-x-1">
          <span className="text-[64px] font-bold leading-[80%]">{stats.protectedPercentage}</span>
          <span className="text-lg">%</span>
        </span>
        <span className="space-x-1 text-lg  ">
          <span>{stats.totalArea}</span>
          <span>
            km<sup>2</sup>
          </span>
        </span>
      </div>
      <ConservationChart className="-ml-8 aspect-[16/10]" data={chartData} />
    </Widget>
  );
};

export default MarineConservationWidget;<|MERGE_RESOLUTION|>--- conflicted
+++ resolved
@@ -77,18 +77,13 @@
     const totalArea = location.totalMarineArea;
     const lastYearData = mergedProtectionStats[mergedProtectionStats.length - 1];
     const { protectedArea } = lastYearData;
-<<<<<<< HEAD
-    const percentageFormatted = format('.0r')((protectedArea * 100) / totalArea);
-    const totalAreaFormatted = format(',.0f')(totalArea);
-=======
     const formatter = Intl.NumberFormat('en-US', {
-      maximumFractionDigits: 2,
+      maximumFractionDigits: 0,
     });
     const percentageFormatted = formatter.format((protectedArea / totalArea) * 100);
     const totalAreaFormatted = Intl.NumberFormat('en-US', {
       notation: 'standard',
     }).format(totalArea);
->>>>>>> df43b8a7
 
     return {
       protectedPercentage: percentageFormatted,
