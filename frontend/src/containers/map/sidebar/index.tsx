import { useCallback } from 'react';

<<<<<<< HEAD
import { VariantProps, cva } from 'class-variance-authority';
=======
import { useRouter } from 'next/router';

import { useQueryClient } from '@tanstack/react-query';
>>>>>>> 1940964e
import { useAtom } from 'jotai';
import { LuChevronLeft, LuChevronRight } from 'react-icons/lu';

import { Button } from '@/components/ui/button';
import { Collapsible, CollapsibleContent, CollapsibleTrigger } from '@/components/ui/collapsible';
import { analysisAtom, sidebarAtom } from '@/containers/map/store';
import { cn } from '@/lib/classnames';

import { useSyncMapContentSettings } from '../sync-settings';

import Analysis from './analysis';
import Details from './details';

<<<<<<< HEAD
const mapSidebarVariants = cva('', {
  variants: {
    layout: {
      desktop:
        'absolute data-[state=closed]:animate-out-absolute data-[state=open]:animate-in-absolute data-[state=closed]:slide-out-to-left data-[state=open]:slide-in-from-left',
      mobile: 'relative',
    },
  },
  defaultVariants: {
    layout: 'desktop',
  },
});

type MapSideBarProps = VariantProps<typeof mapSidebarVariants>;

const MapSidebar: React.FC<MapSideBarProps> = ({ layout }) => {
=======
const MapSidebar: React.FC = () => {
  const {
    query: { locationCode },
  } = useRouter();
  const queryClient = useQueryClient();
  const [{ showDetails }] = useSyncMapContentSettings();

  const location = queryClient.getQueryData<LocationGroupsDataItemAttributes>([
    'locations',
    locationCode,
  ]);

>>>>>>> 1940964e
  const [isSidebarOpen, setSidebarOpen] = useAtom(sidebarAtom);
  const [{ active: isAnalysisActive }, setAnalysisActive] = useAtom(analysisAtom);
  const [{ showDetails }] = useSyncMapContentSettings();

  const onClickAnalysis = useCallback(() => {
    setAnalysisActive((prevState) => ({
      ...prevState,
      active: true,
    }));
  }, [setAnalysisActive]);

  const analysisFeatureActive = process.env.NEXT_PUBLIC_FEATURE_FLAG_ANALYSIS === 'true';
  const showAnalysisButton = analysisFeatureActive && !isAnalysisActive && !showDetails;
  const showAnalysisSidebar = analysisFeatureActive && isAnalysisActive;
  const showDetailsSidebar = !showAnalysisSidebar;

  return (
    <Collapsible
      className="h-full overflow-hidden"
      open={isSidebarOpen}
      onOpenChange={setSidebarOpen}
    >
      {showAnalysisButton && (
        <Button
          type="button"
          variant="white"
          className={cn(
            'absolute top-0 z-10 flex h-12 items-center space-x-2 border-l-0 border-t-0 px-6 py-3 font-mono text-xs',
            {
              'hidden md:flex': true,
              'left-0': !isSidebarOpen,
              'left-[430px] transition-[left] delay-500': isSidebarOpen,
            }
          )}
          onClick={onClickAnalysis}
        >
          <span>Marine Conservation Modelling</span>
          <LuChevronRight className="h-6 w-6 -translate-y-[1px]" />
        </Button>
      )}
      <CollapsibleTrigger asChild>
        <Button
          type="button"
          variant="white"
          className={cn('absolute bottom-0 z-10 h-12 border-l-0 px-1 !py-3', {
            'hidden md:flex': true,
            'left-0': !isSidebarOpen,
            'left-[430px] transition-[left] delay-500': isSidebarOpen,
          })}
        >
          <LuChevronLeft className={cn('h-6 w-6', { 'rotate-180': !isSidebarOpen })} aria-hidden />
          <span className="sr-only">Toggle sidebar</span>
        </Button>
      </CollapsibleTrigger>
<<<<<<< HEAD
      <CollapsibleContent
        className={cn(
          'top-0 left-0 z-20 h-full flex-shrink-0 bg-white fill-mode-none md:w-[430px]',
          mapSidebarVariants({ layout })
        )}
      >
        {showAnalysisSidebar && <Analysis />}
        {showDetailsSidebar && <Details />}
=======
      <CollapsibleContent className="relative z-20 h-full flex-shrink-0 bg-white fill-mode-none md:w-[430px]">
        <div className="h-full w-full overflow-y-scroll border-x border-black pb-12">
          <div className="border-b border-black px-4 pt-4 pb-2 md:px-8">
            <h1 className="text-5xl font-black">{location?.name}</h1>
            <LocationSelector className="my-2" />
          </div>
          <Widgets />
        </div>
        <div
          className={cn('absolute bottom-0 left-px', {
            'right-px': !showDetails,
          })}
        >
          <DetailsButton />
        </div>
>>>>>>> 1940964e
      </CollapsibleContent>
    </Collapsible>
  );
};

export default MapSidebar;<|MERGE_RESOLUTION|>--- conflicted
+++ resolved
@@ -1,12 +1,5 @@
 import { useCallback } from 'react';
 
-<<<<<<< HEAD
-import { VariantProps, cva } from 'class-variance-authority';
-=======
-import { useRouter } from 'next/router';
-
-import { useQueryClient } from '@tanstack/react-query';
->>>>>>> 1940964e
 import { useAtom } from 'jotai';
 import { LuChevronLeft, LuChevronRight } from 'react-icons/lu';
 
@@ -20,37 +13,7 @@
 import Analysis from './analysis';
 import Details from './details';
 
-<<<<<<< HEAD
-const mapSidebarVariants = cva('', {
-  variants: {
-    layout: {
-      desktop:
-        'absolute data-[state=closed]:animate-out-absolute data-[state=open]:animate-in-absolute data-[state=closed]:slide-out-to-left data-[state=open]:slide-in-from-left',
-      mobile: 'relative',
-    },
-  },
-  defaultVariants: {
-    layout: 'desktop',
-  },
-});
-
-type MapSideBarProps = VariantProps<typeof mapSidebarVariants>;
-
-const MapSidebar: React.FC<MapSideBarProps> = ({ layout }) => {
-=======
 const MapSidebar: React.FC = () => {
-  const {
-    query: { locationCode },
-  } = useRouter();
-  const queryClient = useQueryClient();
-  const [{ showDetails }] = useSyncMapContentSettings();
-
-  const location = queryClient.getQueryData<LocationGroupsDataItemAttributes>([
-    'locations',
-    locationCode,
-  ]);
-
->>>>>>> 1940964e
   const [isSidebarOpen, setSidebarOpen] = useAtom(sidebarAtom);
   const [{ active: isAnalysisActive }, setAnalysisActive] = useAtom(analysisAtom);
   const [{ showDetails }] = useSyncMapContentSettings();
@@ -105,32 +68,9 @@
           <span className="sr-only">Toggle sidebar</span>
         </Button>
       </CollapsibleTrigger>
-<<<<<<< HEAD
-      <CollapsibleContent
-        className={cn(
-          'top-0 left-0 z-20 h-full flex-shrink-0 bg-white fill-mode-none md:w-[430px]',
-          mapSidebarVariants({ layout })
-        )}
-      >
+      <CollapsibleContent className="relative top-0 left-0 z-20 h-full flex-shrink-0 bg-white fill-mode-none md:w-[430px]">
         {showAnalysisSidebar && <Analysis />}
         {showDetailsSidebar && <Details />}
-=======
-      <CollapsibleContent className="relative z-20 h-full flex-shrink-0 bg-white fill-mode-none md:w-[430px]">
-        <div className="h-full w-full overflow-y-scroll border-x border-black pb-12">
-          <div className="border-b border-black px-4 pt-4 pb-2 md:px-8">
-            <h1 className="text-5xl font-black">{location?.name}</h1>
-            <LocationSelector className="my-2" />
-          </div>
-          <Widgets />
-        </div>
-        <div
-          className={cn('absolute bottom-0 left-px', {
-            'right-px': !showDetails,
-          })}
-        >
-          <DetailsButton />
-        </div>
->>>>>>> 1940964e
       </CollapsibleContent>
     </Collapsible>
   );
