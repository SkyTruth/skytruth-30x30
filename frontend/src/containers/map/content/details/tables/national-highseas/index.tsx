import { useMemo, useState } from 'react';

import { useRouter } from 'next/router';

import { useLocale } from 'next-intl';

import FiltersButton from '@/components/filters-button';
import TooltipButton from '@/components/tooltip-button';
import { applyFilters } from '@/containers/map/content/details/helpers';
import Table from '@/containers/map/content/details/table';
import useColumns from '@/containers/map/content/details/tables/national-highseas/useColumns';
import { FCWithMessages } from '@/types';
import { useGetLocations } from '@/types/generated/location';
import { useGetMpas } from '@/types/generated/mpa';
import { MpaListResponseDataItem } from '@/types/generated/strapi.schemas';

import SortingButton from '../../table/sorting-button';

const NationalHighseasTable: FCWithMessages = () => {
  const {
    query: { locationCode = 'GLOB' },
  } = useRouter();
  const locale = useLocale();

  const locationsQuery = useGetLocations(
    {
      locale,
      filters: {
        code: locationCode,
      },
    },
    {
      query: {
        queryKey: ['locations', locationCode],
        select: ({ data }) => data?.[0]?.attributes,
      },
    }
  );

  const [filters, setFilters] = useState({
    protectedAreaType: [],
    establishmentStage: [],
    protectionLevel: [],
    fishingProtectionLevel: [],
  });

  const handleOnFiltersChange = (field, values) => {
    setFilters({ ...filters, [field]: values });
  };

  const columns = useColumns({ filters, onFiltersChange: handleOnFiltersChange });

<<<<<<< HEAD
  const { data: coverageData }: { data: MpaProtectionCoverageStatListResponseDataItem[] } =
    useGetMpaProtectionCoverageStats(
      {
        locale,
        filters: {
          location: {
            code: {
              $eq: locationsQuery.data?.code,
            },
=======
  const { data: mpasData }: { data: MpaListResponseDataItem[] } = useGetMpas(
    {
      filters: {
        location: {
          code: {
            $eq: locationsQuery.data?.code,
>>>>>>> 3a4e73c2
          },
        },
      },
      // eslint-disable-next-line @typescript-eslint/ban-ts-comment
      // @ts-ignore
      populate: {
        mpaa_establishment_stage: {
          fields: ['name', 'slug'],
        },
        mpa: {
          fields: ['name', 'wdpaid', 'area'],
          populate: {
            protection_status: {
              fields: ['slug', 'name'],
            },
          },
        },
        location: {
          fields: ['code', 'total_marine_area'],
        },
        mpaa_protection_level: {
          fields: ['slug', 'name'],
        },
        protection_status: {
          fields: ['slug', 'name'],
        },
      },
      'pagination[limit]': -1,
    },
    {
      query: {
        select: ({ data }) => data,
        placeholderData: { data: [] },
      },
    }
  );

  const parsedData = useMemo(() => {
    return mpasData?.map(({ attributes: mpa }) => {
      const protectionStatus = mpa?.protection_status?.data?.attributes;
      const establishmentStage = mpa?.mpaa_establishment_stage?.data?.attributes;
      const mpaaProtectionLevel = mpa?.mpaa_protection_level?.data?.attributes;

      const coveragePercentage = (mpa.area / locationsQuery.data?.totalMarineArea) * 100;

      return {
        protectedArea: mpa?.name,
        coverage: coveragePercentage,
        protectedAreaType: protectionStatus?.slug,
        establishmentStage: establishmentStage?.slug || 'N/A',
        protectionLevel: mpaaProtectionLevel?.slug || 'unknown',
        area: mpa?.area,
      };
    });
  }, [locationsQuery, mpasData]);

  const tableData = useMemo(() => {
    return applyFilters(parsedData, filters);
  }, [filters, parsedData]);

  // eslint-disable-next-line @typescript-eslint/ban-ts-comment
  // @ts-ignore
  return <Table columns={columns} data={tableData} />;
};

NationalHighseasTable.messages = [
  'containers.map',
  ...Table.messages,
  // Dependencies of `useColumns`
  ...SortingButton.messages,
  ...TooltipButton.messages,
  ...FiltersButton.messages,
];

export default NationalHighseasTable;<|MERGE_RESOLUTION|>--- conflicted
+++ resolved
@@ -50,24 +50,13 @@
 
   const columns = useColumns({ filters, onFiltersChange: handleOnFiltersChange });
 
-<<<<<<< HEAD
-  const { data: coverageData }: { data: MpaProtectionCoverageStatListResponseDataItem[] } =
-    useGetMpaProtectionCoverageStats(
-      {
-        locale,
-        filters: {
-          location: {
-            code: {
-              $eq: locationsQuery.data?.code,
-            },
-=======
   const { data: mpasData }: { data: MpaListResponseDataItem[] } = useGetMpas(
     {
+      locale,
       filters: {
         location: {
           code: {
             $eq: locationsQuery.data?.code,
->>>>>>> 3a4e73c2
           },
         },
       },
