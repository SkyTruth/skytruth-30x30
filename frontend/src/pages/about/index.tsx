import { useMemo, useRef } from 'react';

import { QueryClient, dehydrate } from '@tanstack/react-query';
import { GetServerSideProps } from 'next';

import Cta from '@/components/static-pages/cta';
import Intro from '@/components/static-pages/intro';
import Section, {
  SectionTitle,
  SectionDescription,
  SectionContent,
} from '@/components/static-pages/section';
import StatsImage from '@/components/static-pages/stats-image';
import TwoColSubsection from '@/components/static-pages/two-col-subsection';
import { PAGES } from '@/constants/pages';
import HighlightedText from '@/containers/about/highlighted-text';
import Logo from '@/containers/about/logo';
import LogosGrid from '@/containers/about/logos-grid';
import QuestionsList from '@/containers/about/questions-list';
import Layout, { Sidebar, Content } from '@/layouts/static-page';
import {
  getGetStaticIndicatorsQueryKey,
  getGetStaticIndicatorsQueryOptions,
} from '@/types/generated/static-indicator';
import { StaticIndicator, StaticIndicatorListResponse } from '@/types/generated/strapi.schemas';

export const getServerSideProps: GetServerSideProps = async () => {
  const queryClient = new QueryClient();

  await queryClient.prefetchQuery({
    ...getGetStaticIndicatorsQueryOptions(),
  });

  const staticIndicatorsData = queryClient.getQueryData<StaticIndicatorListResponse>(
    getGetStaticIndicatorsQueryKey()
  );

  return {
    props: {
      staticIndicators: staticIndicatorsData || { data: [] },
      dehydratedState: dehydrate(queryClient),
    },
  };
};

const About: React.FC = ({
  staticIndicators,
}: {
  staticIndicators: StaticIndicatorListResponse;
}) => {
  const sections = {
    definition: {
      name: 'Definition',
      ref: useRef<HTMLDivElement>(null),
    },
    problem: {
      name: 'Problem',
      ref: useRef<HTMLDivElement>(null),
    },
    dataPartners: {
      name: 'Data Partners',
      ref: useRef<HTMLDivElement>(null),
    },
    futureObjectives: {
      name: 'Future Objectives',
      ref: useRef<HTMLDivElement>(null),
    },
    teamAndFunders: {
      name: 'Team & Funders',
      ref: useRef<HTMLDivElement>(null),
    },
  };

  const handleIntroScrollClick = () => {
    sections.definition?.ref?.current?.scrollIntoView({ behavior: 'smooth' });
  };

  const protectedWatersIndicator: StaticIndicator = useMemo(() => {
    return staticIndicators?.data?.find(
      ({ attributes }) => attributes.slug === 'terrestrial-inland-areas-protected'
    )?.attributes;
  }, [staticIndicators]);

  return (
    <Layout
      title="About"
      hero={
        <Intro
          title="A global movement to protect 30% of the world’s lands and waters by 2030."
          color="purple"
          image="tablet"
          onScrollClick={handleIntroScrollClick}
        />
      }
      bottom={
        <Cta
          title="How can I get involved?"
          description="If you have questions, feedback, or interest in partnering on this project, please get in touch at our contact page."
          color="purple"
          image="cta1"
          button={{
            text: 'Get in touch',
            link: PAGES.contact,
          }}
        />
      }
    >
      <Sidebar sections={sections} />
      <Content>
        <Section ref={sections.definition.ref}>
          <SectionTitle>What is 30x30</SectionTitle>
          <SectionDescription>
<<<<<<< HEAD
            30x30 is a global movement to <b>protect 30% of the world’s lands and waters by 2030</b>
            . This target has been{' '}
            <a
              className="underline"
              href="https://www.google.com/url?q=https://www.nytimes.com/2022/12/19/climate/biodiversity-cop15-montreal-30x30.html&sa=D&source=docs&ust=1707145082556030&usg=AOvVaw2LgZhM993iNNP-D3QR7CvL"
=======
            The 30x30 target has been{' '}
            <a
              className="underline"
              href="https://www.nytimes.com/2022/12/19/climate/biodiversity-cop15-montreal-30x30.html"
>>>>>>> 52375fe2
              target="_blank"
              rel="noopener noreferrer"
            >
              formally adopted by nearly every country
            </a>{' '}
            on earth, and ecosystem protection is being advanced and monitored by governments, NGOs,
            and local communities around the world.
          </SectionDescription>
        </Section>
        <Section ref={sections.problem.ref}>
          <SectionTitle>Why build a 30x30 hub?</SectionTitle>
          <SectionDescription>
            <p>
              With only a few years left between now and 2030, the world is pushing hard to preserve
              our critical ecosystems. Biodiversity conservation is moving faster than ever, and a
              host of new organizations, tools, and campaigns are emerging every day. Even for
              conservation professionals, it can be hard to keep up. And for anyone new to 30x30, it
              can be hard to know where to start or how to get involved.
            </p>
            <p className="mt-4 font-bold">
              We are building the 30x30 hub to unify these critical tools and information streams in
              a single location that provides an accessible entry point for getting informed and
              engaged in 30x30.
            </p>
          </SectionDescription>

          <SectionContent>
            <HighlightedText>
              We are a hub, not a destination. We want visitors to be able to answer{' '}
              <span className="text-black">three questions</span>.
            </HighlightedText>
            <QuestionsList
              questions={[
                'How is the world progressing toward 30x30?',
                'How much more of our lands and waters do we need to protect to reach the 30% goal?',
                'What resources are available to learn more about 30x30, get involved, and take action?',
              ]}
            />
          </SectionContent>
        </Section>
        <Section ref={sections.dataPartners.ref}>
          <SectionTitle>Who are our data partners?</SectionTitle>
          <SectionDescription>
            We depend on the expertise and efforts of key data partners to power our maps and
            dashboards. Each of these datasets represents a tremendous amount of effort to assess
            and measure the effectiveness of ecosystem protections globally, and is critical to the
            success of 30x30.
          </SectionDescription>

          <SectionContent>
            <TwoColSubsection
              itemNum={1}
              itemTotal={3}
              title="The World Database on Protected Areas (WDPA)"
              description={
                <>
                  <a
                    href="https://www.protectedplanet.net"
                    target="_blank"
                    rel="noopener noreferrer"
                  >
                    <u>The World Database on Protected Areas (WDPA)</u>
                  </a>
                  , maintained by Protected Planet, provides a comprehensive global inventory of the
                  world&apos;s marine and terrestrial protected areas. The WDPA provides official
                  protected area boundaries that have been self-reported by 245 countries around the
                  world. WDPA data powers our statistics on total area protected per country and
                  globally.
                </>
              }
            >
              <Logo logo="protectedPlanet" />
            </TwoColSubsection>
          </SectionContent>

          <SectionContent>
            <TwoColSubsection
              itemNum={2}
              itemTotal={3}
              title="The Marine Protection Atlas (MPAtlas)"
              description={
                <>
                  <a href="https://mpatlas.org" target="_blank" rel="noopener noreferrer">
                    <u>The Marine Protection Atlas (MPAtlas)</u>
                  </a>
                  , which is produced by the Marine Conservation Institute, builds on the WDPA
                  dataset to provide a science-based, independent assessment of the Stage of
                  Establishment and Level of Protection per marine protected area (MPA). MPAtlas
                  data powers our statistics on Level of Protection per MPA.
                </>
              }
            >
              <Logo logo="marineProtectionAtlas" />
            </TwoColSubsection>
          </SectionContent>

          <SectionContent>
            <TwoColSubsection
              itemNum={3}
              itemTotal={3}
              title="ProtectedSeas"
              description={
                <>
                  <a href="https://protectedseas.net" target="_blank" rel="noopener noreferrer">
                    <u>ProtectedSeas</u>
                  </a>{' '}
                  maintains the world’s largest database of regulatory information for MPAs, with
                  information on over 21,000 marine and coastal protected areas around the world.
                  ProtectedSeas data powers our Level of Fishing Protection (LFP) score, which
                  describes the degree to which fishing activity has been restricted in MPAs.
                </>
              }
            >
              <Logo logo="protectedSeas" />
            </TwoColSubsection>
          </SectionContent>
        </Section>
        <Section ref={sections.futureObjectives.ref}>
          <SectionTitle>What’s next for the 30x30 hub?</SectionTitle>
          <SectionDescription>
<<<<<<< HEAD
            This web portal was built with support from the <u>Bloomberg Ocean Initiative</u>, so we
            started by focusing on marine protection.
=======
            This web portal was built with support from the{' '}
            <a
              href="https://www.bloomberg.org/environment/protecting-the-oceans/bloomberg-ocean/"
              target="_blank"
              rel="noopener noreferrer"
            >
              <u>Bloomberg Ocean Initiative</u>
            </a>
            , so we started by focusing on marine protection, with the goal of creating a one-stop
            entry point for getting engaged and informed on 30x30.
>>>>>>> 52375fe2
          </SectionDescription>

          <SectionContent>
            <HighlightedText>
              Next, we&apos;re extending the hub to include{' '}
              <span className="text-black">terrestrial ecosystems</span>. With the goal of creating
              a one-stop entry point for getting engaged and informed on 30x30.
            </HighlightedText>
          </SectionContent>

          <StatsImage
            value={protectedWatersIndicator?.value}
            description={protectedWatersIndicator?.description}
            sourceLink={protectedWatersIndicator?.source}
            image="stats4"
            color="purple"
          />
        </Section>
        <Section ref={sections.teamAndFunders.ref}>
          <SectionTitle>Who is behind this project?</SectionTitle>
          <SectionDescription>
            Discover our team and trusted partner companies. At the core of our accomplishments are
            the dedicated individuals who bring expertise and commitment to the 30x30 Project
          </SectionDescription>

          <SectionContent>
            <TwoColSubsection title="Team" />
            <LogosGrid className="md:mt-8" type="team" columns={4} />
          </SectionContent>

          <SectionContent>
            <TwoColSubsection title="Funders" />
            <LogosGrid className="md:mt-8" type="funders" columns={2} />
          </SectionContent>
        </Section>
      </Content>
    </Layout>
  );
};

export default About;<|MERGE_RESOLUTION|>--- conflicted
+++ resolved
@@ -110,18 +110,11 @@
         <Section ref={sections.definition.ref}>
           <SectionTitle>What is 30x30</SectionTitle>
           <SectionDescription>
-<<<<<<< HEAD
             30x30 is a global movement to <b>protect 30% of the world’s lands and waters by 2030</b>
             . This target has been{' '}
             <a
               className="underline"
               href="https://www.google.com/url?q=https://www.nytimes.com/2022/12/19/climate/biodiversity-cop15-montreal-30x30.html&sa=D&source=docs&ust=1707145082556030&usg=AOvVaw2LgZhM993iNNP-D3QR7CvL"
-=======
-            The 30x30 target has been{' '}
-            <a
-              className="underline"
-              href="https://www.nytimes.com/2022/12/19/climate/biodiversity-cop15-montreal-30x30.html"
->>>>>>> 52375fe2
               target="_blank"
               rel="noopener noreferrer"
             >
@@ -242,10 +235,6 @@
         <Section ref={sections.futureObjectives.ref}>
           <SectionTitle>What’s next for the 30x30 hub?</SectionTitle>
           <SectionDescription>
-<<<<<<< HEAD
-            This web portal was built with support from the <u>Bloomberg Ocean Initiative</u>, so we
-            started by focusing on marine protection.
-=======
             This web portal was built with support from the{' '}
             <a
               href="https://www.bloomberg.org/environment/protecting-the-oceans/bloomberg-ocean/"
@@ -256,7 +245,6 @@
             </a>
             , so we started by focusing on marine protection, with the goal of creating a one-stop
             entry point for getting engaged and informed on 30x30.
->>>>>>> 52375fe2
           </SectionDescription>
 
           <SectionContent>
