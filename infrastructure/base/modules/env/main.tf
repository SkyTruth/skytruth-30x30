locals {
  domain = var.subdomain == "" ? var.domain : "${var.subdomain}.${var.domain}"
}

module "network" {
  source     = "../network"
  project_id = var.gcp_project_id
  region     = var.gcp_region
  name       = var.project_name
}

module "frontend_gcr" {
  source     = "../gcr"
  project_id = var.gcp_project_id
  region     = var.gcp_region
  name       = "${var.project_name}-frontend"
}

module "backend_gcr" {
  source     = "../gcr"
  project_id = var.gcp_project_id
  region     = var.gcp_region
  name       = "${var.project_name}-backend"
}

module "postgres_application_user_password" {
  source           = "../secret_value"
  region           = var.gcp_region
  key              = "${var.project_name}_postgres_user_password"
  use_random_value = true
}

module "frontend_cloudrun" {
  source                = "../cloudrun"
  name                  = "${var.project_name}-fe"
  region                = var.gcp_region
  project_id            = var.gcp_project_id
  repository            = module.frontend_gcr.repository_name
  container_port        = 3000
  vpc_connector_name    = module.network.vpc_access_connector_name
  database              = module.database.database
  min_scale             = var.frontend_min_scale
  max_scale             = var.frontend_max_scale
  tag                   = var.environment
  use_hello_world_image = var.use_hello_world_image
}

module "backend_cloudrun" {
  source                = "../cloudrun"
  name                  = "${var.project_name}-be"
  region                = var.gcp_region
  project_id            = var.gcp_project_id
  repository            = module.backend_gcr.repository_name
  container_port        = 1337
  vpc_connector_name    = module.network.vpc_access_connector_name
  database              = module.database.database
  min_scale             = var.backend_min_scale
  max_scale             = var.backend_max_scale
  tag                   = var.environment
  use_hello_world_image = var.use_hello_world_image
}

module "database" {
  source                     = "../sql"
  name                       = var.project_name
  project_id                 = var.gcp_project_id
  region                     = var.gcp_region
  database_name              = var.database_name
  database_user              = var.database_user
  database_password          = module.postgres_application_user_password.secret_value
  network_id                 = module.network.network_id
  sql-database-instance-tier = "db-custom-2-3840"

  # explicit dependency for:
  # Error, failed to create instance because the network doesn't have at least 1 private services connection.
  depends_on = [module.network.vpc_access_connector_name]
}

module "bastion" {
  source          = "../bastion"
  name            = var.project_name
  project_id      = var.gcp_project_id
  subnetwork_name = module.network.subnetwork_name
}

module "client_uptime_check" {
  source     = "../uptime-check"
  name       = "${var.project_name} Client"
  host       = element(split("/", module.frontend_cloudrun.cloudrun_service_url), 2)
  email      = var.uptime_alert_email
  project_id = var.gcp_project_id
}

module "cms_uptime_check" {
  source     = "../uptime-check"
  name       = "${var.project_name} CMS"
  host       = element(split("/", module.backend_cloudrun.cloudrun_service_url), 2)
  email      = var.uptime_alert_email
  project_id = var.gcp_project_id
}

module "error_reporting" {
  source                        = "../error-reporting"
  project_id                    = var.gcp_project_id
  backend_service_account_email = module.backend_cloudrun.service_account_email
}

resource "random_password" "api_token_salt" {
  length           = 32
  special          = true
  override_special = "!#$%&*()-_=+[]{}<>:?"
}

resource "random_password" "admin_jwt_secret" {
  length           = 32
  special          = true
  override_special = "!#$%&*()-_=+[]{}<>:?"
}

resource "random_password" "transfer_token_salt" {
  length           = 32
  special          = true
  override_special = "!#$%&*()-_=+[]{}<>:?"
}

resource "random_password" "jwt_secret" {
  length           = 32
  special          = true
  override_special = "!#$%&*()-_=+[]{}<>:?"
}

resource "random_password" "app_key" {
  length           = 16
  special          = true
  override_special = "!#$%&*()-_=+[]{}<>:?"
}

locals {
  frontend_lb_url    = "https://${local.domain}"
  cms_lb_url         = "https://${local.domain}/${var.backend_path_prefix}/"
  api_lb_url         = "https://${local.domain}/${var.backend_path_prefix}/api/"
  analysis_cf_lb_url = "https://${local.domain}/${var.functions_path_prefix}/${var.analysis_function_path_prefix}/"
  cms_env = {
    HOST = "0.0.0.0"
    PORT = 1337
    APP_KEYS = join(
      ",",
      [
        base64encode(random_password.app_key.result),
        base64encode(random_password.app_key.result)
      ]
    )
    API_TOKEN_SALT      = random_password.api_token_salt.result
    ADMIN_JWT_SECRET    = random_password.admin_jwt_secret.result
    TRANSFER_TOKEN_SALT = random_password.transfer_token_salt.result
    JWT_SECRET          = random_password.jwt_secret.result
    CMS_URL             = local.cms_lb_url

    DATABASE_CLIENT   = "postgres"
    DATABASE_HOST     = module.database.database_host
    DATABASE_NAME     = module.database.database_name
    DATABASE_USERNAME = module.database.database_user
    DATABASE_PASSWORD = module.postgres_application_user_password.secret_value
    DATABASE_SSL      = false
  }
  client_env = {
    NEXT_PUBLIC_URL             = local.frontend_lb_url
    NEXT_PUBLIC_API_URL         = local.api_lb_url
    NEXT_PUBLIC_ANALYSIS_CF_URL = local.analysis_cf_lb_url
    NEXT_PUBLIC_ENVIRONMENT     = "production"
    LOG_LEVEL                   = "info"
  }
  analysis_cloud_function_env = {
    DATABASE_CLIENT   = "postgres"
    DATABASE_HOST     = module.database.database_host
    DATABASE_NAME     = module.database.database_name
    DATABASE_USERNAME = module.database.database_user
    DATABASE_SSL      = false
  }
  analysis_cloud_function_secrets = [{
    key        = "DATABASE_PASSWORD"
    project_id = var.gcp_project_id
    secret     = module.postgres_application_user_password.secret_name
    version    = module.postgres_application_user_password.latest_version
  }]

  depends_on = [module.postgres_application_user_password]
}

locals {
  gcp_sa_key        = "${upper(var.environment)}_GCP_SA_KEY"
  cms_env_file      = "${upper(var.environment)}_CMS_ENV_TF_MANAGED"
  client_env_file   = "${upper(var.environment)}_CLIENT_ENV_TF_MANAGED"
  project_name      = "${upper(var.environment)}_PROJECT_NAME"
  cms_repository    = "${upper(var.environment)}_CMS_REPOSITORY"
  client_repository = "${upper(var.environment)}_CLIENT_REPOSITORY"
  cms_service       = "${upper(var.environment)}_CMS_SERVICE"
  client_service    = "${upper(var.environment)}_CLIENT_SERVICE"
  analysis_cf_name  = "${upper(var.environment)}_ANALYSIS_CF_NAME"
  data_cf_name      = "${upper(var.environment)}_DATA_CF_NAME"
}

module "github_values" {
  source    = "../github_values"
  repo_name = var.github_project
  secret_map = {
    (local.gcp_sa_key)        = base64decode(google_service_account_key.deploy_service_account_key.private_key)
    (local.project_name)      = var.project_name
    (local.cms_repository)    = module.backend_gcr.repository_name
    (local.client_repository) = module.frontend_gcr.repository_name
    (local.cms_service)       = module.backend_cloudrun.name
    (local.client_service)    = module.frontend_cloudrun.name
    (local.analysis_cf_name)  = module.analysis_cloud_function.function_name
    (local.data_cf_name)      = module.data_pipes_cloud_function.function_name
    (local.cms_env_file)      = join("\n", [for key, value in local.cms_env : "${key}=${value}"])
    (local.client_env_file)   = join("\n", [for key, value in local.client_env : "${key}=${value}"])
  }
}

resource "google_service_account" "deploy_service_account" {
  account_id   = "${var.project_name}-deploy-sa"
  display_name = "${var.project_name} Deploy Service Account"
}

resource "google_service_account_key" "deploy_service_account_key" {
  service_account_id = google_service_account.deploy_service_account.name
  public_key_type    = "TYPE_X509_PEM_FILE"
}

resource "google_project_iam_member" "deploy_service_account_roles" {
  count = length(var.roles)

  project = var.gcp_project_id
  role    = var.roles[count.index]
  member  = "serviceAccount:${google_service_account.deploy_service_account.email}"
}

variable "roles" {
  description = "List of roles to grant to the Cloud Run Deploy Service Account"
  type        = list(string)
  default = [
    "roles/iam.serviceAccountTokenCreator",
    "roles/iam.serviceAccountUser",
    "roles/run.developer",
    "roles/artifactregistry.reader",
    "roles/artifactregistry.writer",
    "roles/cloudfunctions.developer"
  ]
}

resource "google_project_service" "iam_service" {
  project = var.gcp_project_id
  service = "iam.googleapis.com"
}

module "load_balancer" {
  source                        = "../load-balancer"
  region                        = var.gcp_region
  project                       = var.gcp_project_id
  name                          = var.project_name
  backend_cloud_run_name        = module.backend_cloudrun.name
  frontend_cloud_run_name       = module.frontend_cloudrun.name
  analysis_function_name        = module.analysis_cloud_function.function_name
  domain                        = var.domain
  subdomain                     = var.subdomain
  dns_managed_zone_name         = var.dns_zone_name
  backend_path_prefix           = var.backend_path_prefix
  functions_path_prefix         = var.functions_path_prefix
  analysis_function_path_prefix = var.analysis_function_path_prefix
}

module "analysis_cloud_function" {
  source                           = "../cloudfunction"
  region                           = var.gcp_region
  project                          = var.gcp_project_id
  vpc_connector_name               = module.network.vpc_access_connector_name
  function_name                    = "${var.project_name}-analysis"
  description                      = "Analysis Cloud Function"
  source_dir                       = "${path.root}/../../cloud_functions/analysis"
  runtime                          = "python312"
  entry_point                      = "index"
  runtime_environment_variables    = local.analysis_cloud_function_env
  secrets                          = local.analysis_cloud_function_secrets
  timeout_seconds                  = var.analysis_function_timeout_seconds
  available_memory                 = var.analysis_function_available_memory
  available_cpu                    = var.analysis_function_available_cpu
  max_instance_count               = var.analysis_function_max_instance_count
  max_instance_request_concurrency = var.analysis_function_max_instance_request_concurrency

  depends_on = [module.postgres_application_user_password]
}

resource "google_storage_bucket" "data_bucket" {
  name                        = "${var.project_name}-data-processing"
  location                    = var.gcp_region
  project                     = var.gcp_project_id
  force_destroy               = false
  uniform_bucket_level_access = true
  labels = {
    environment = var.environment
    managed_by  = "terraform"
  }
}

locals {
  data_processing_cloud_function_env = {
    BUCKET              = google_storage_bucket.data_bucket.name
    PROJECT             = var.gcp_project_id
    STRAPI_API_URL      = local.api_lb_url
    STRAPI_USERNAME     = var.backend_write_user
  }
  data_processing_cloud_function_secrets = [{
    key        = "PP_API_KEY"
    project_id = var.gcp_project_id
    secret     = "protected-planet-api-key"
    version    = "latest"
  },
  {
    key        = "STRAPI_PASSWORD"
    project_id = var.gcp_project_id
    secret     = "${var.project_name}_strapi_write_user_password"
    version    = "latest"
  }]
}

module "data_pipes_cloud_function" {
  source                           = "../cloudfunction"
  region                           = var.gcp_region
  project                          = var.gcp_project_id
  vpc_connector_name               = module.network.vpc_access_connector_name
  function_name                    = "${var.project_name}-data"
  description                      = "Data Pipeline Cloud Function"
  source_dir                       = "${path.root}/../../cloud_functions/data_processing"
  runtime                          = "python313"
  entry_point                      = "main"
  runtime_environment_variables    = local.data_processing_cloud_function_env
  secrets                          = local.data_processing_cloud_function_secrets
  timeout_seconds                  = var.data_processing_timeout_seconds
  available_memory                 = var.data_processing_available_memory
  available_cpu                    = var.data_processing_available_cpu
  max_instance_count               = var.data_processing_max_instance_count
  max_instance_request_concurrency = var.data_processing_max_instance_request_concurrency
}

resource "google_storage_bucket_iam_member" "function_writer" {
  bucket = google_storage_bucket.data_bucket.name
  role   = "roles/storage.objectAdmin"
  member = "serviceAccount:${module.data_pipes_cloud_function.service_account_email}"
}

resource "google_storage_bucket_iam_member" "function_bucket_viewer" {
  bucket = google_storage_bucket.data_bucket.name
  role   = "roles/storage.legacyBucketReader"
  member = "serviceAccount:${module.data_pipes_cloud_function.service_account_email}"
}

resource "google_service_account" "scheduler_invoker" {
  account_id   = "${var.project_name}-scheduler-sa"
  display_name = "${var.project_name} Cloud Scheduler Invoker"
}

resource "google_cloudfunctions2_function_iam_member" "scheduler_invoker" {
  project        = var.gcp_project_id
  location       = var.gcp_region
  cloud_function = module.data_pipes_cloud_function.function_name
  role           = "roles/cloudfunctions.invoker"
  member         = "serviceAccount:${google_service_account.scheduler_invoker.email}"
}

module "download_mpatlas_scheduler" {
  source                   = "../cloud_scheduler"
<<<<<<< HEAD
  name                     = "trigger-mpatlas-download-method"
=======
  name                     = "${var.project_name}-trigger-mpatlas-download-method"
>>>>>>> 10942d9d
  schedule                 = "0 8 1 * *"
  target_url               = module.data_pipes_cloud_function.function_uri
  invoker_service_account  = google_service_account.scheduler_invoker.email
  headers = {
    "Content-Type" = "application/json"
  }
  body = jsonencode({
    METHOD = "download_mpatlas"
  })
}

module "download_protected_seas_scheduler" {
  source                   = "../cloud_scheduler"
<<<<<<< HEAD
  name                     = "trigger-protected-seas-download-method"
=======
  name                     = "${var.project_name}-trigger-protected-seas-download-method"
>>>>>>> 10942d9d
  schedule                 = "0 9 1 * *"
  target_url               = module.data_pipes_cloud_function.function_uri
  invoker_service_account  = google_service_account.scheduler_invoker.email
  headers = {
    "Content-Type" = "application/json"
  }
  body = jsonencode({
    METHOD = "download_protected_seas"
  })
}

module "download_protected_planet_wdpa_scheduler" {
  source                   = "../cloud_scheduler"
<<<<<<< HEAD
  name                     = "trigger-wdpa-download-method"
=======
  name                     = "${var.project_name}-trigger-wdpa-download-method"
>>>>>>> 10942d9d
  schedule                 = "0 10 1 * *"
  target_url               = module.data_pipes_cloud_function.function_uri
  invoker_service_account  = google_service_account.scheduler_invoker.email
  headers = {
    "Content-Type" = "application/json"
  }
  body = jsonencode({
    METHOD = "download_protected_planet_wdpa"
  })
}<|MERGE_RESOLUTION|>--- conflicted
+++ resolved
@@ -369,11 +369,7 @@
 
 module "download_mpatlas_scheduler" {
   source                   = "../cloud_scheduler"
-<<<<<<< HEAD
-  name                     = "trigger-mpatlas-download-method"
-=======
   name                     = "${var.project_name}-trigger-mpatlas-download-method"
->>>>>>> 10942d9d
   schedule                 = "0 8 1 * *"
   target_url               = module.data_pipes_cloud_function.function_uri
   invoker_service_account  = google_service_account.scheduler_invoker.email
@@ -387,11 +383,7 @@
 
 module "download_protected_seas_scheduler" {
   source                   = "../cloud_scheduler"
-<<<<<<< HEAD
-  name                     = "trigger-protected-seas-download-method"
-=======
   name                     = "${var.project_name}-trigger-protected-seas-download-method"
->>>>>>> 10942d9d
   schedule                 = "0 9 1 * *"
   target_url               = module.data_pipes_cloud_function.function_uri
   invoker_service_account  = google_service_account.scheduler_invoker.email
@@ -405,11 +397,7 @@
 
 module "download_protected_planet_wdpa_scheduler" {
   source                   = "../cloud_scheduler"
-<<<<<<< HEAD
-  name                     = "trigger-wdpa-download-method"
-=======
   name                     = "${var.project_name}-trigger-wdpa-download-method"
->>>>>>> 10942d9d
   schedule                 = "0 10 1 * *"
   target_url               = module.data_pipes_cloud_function.function_uri
   invoker_service_account  = google_service_account.scheduler_invoker.email
