--- conflicted
+++ resolved
@@ -4,9 +4,9 @@
   "type": "public",
   "permissions": [
     {
-<<<<<<< HEAD
       "action": "api::layer.layer.find"
-=======
+    },
+    {
       "action": "api::data-info.data-info.find"
     },
     {
@@ -14,7 +14,6 @@
     },
     {
       "action": "api::fishing-protection-level-stat.fishing-protection-level-stat.find"
->>>>>>> cd077678
     },
     {
       "action": "api::layer.layer.findOne"
