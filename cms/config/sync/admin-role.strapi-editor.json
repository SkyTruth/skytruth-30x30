{
  "name": "Editor",
  "code": "strapi-editor",
  "description": "Editors can manage and publish contents including those of other users.",
  "permissions": [
    {
      "action": "plugin::content-manager.explorer.create",
      "subject": "api::contact-detail.contact-detail",
      "properties": {
        "fields": [
          "name",
          "address",
          "phone",
          "email",
          "registration"
        ],
        "locales": []
      },
      "conditions": [],
      "actionParameters": {}
    },
    {
      "action": "plugin::content-manager.explorer.delete",
      "subject": "api::contact-detail.contact-detail",
      "properties": {
        "locales": [
          "en",
          "es",
          "fr"
        ]
      },
      "conditions": [],
      "actionParameters": {}
    },
    {
      "action": "plugin::content-manager.explorer.publish",
      "subject": "api::contact-detail.contact-detail",
      "properties": {
        "locales": [
          "en",
          "es",
          "fr"
        ]
      },
      "conditions": [],
      "actionParameters": {}
    },
    {
      "action": "plugin::content-manager.explorer.read",
      "subject": "api::contact-detail.contact-detail",
      "properties": {
        "fields": [
          "name",
          "address",
          "phone",
          "email",
          "registration"
        ],
        "locales": []
      },
      "conditions": [],
      "actionParameters": {}
    },
    {
      "action": "plugin::content-manager.explorer.update",
      "subject": "api::contact-detail.contact-detail",
      "properties": {
        "fields": [
          "name",
          "address",
          "phone",
          "email",
          "registration"
        ],
        "locales": []
      },
      "conditions": [],
      "actionParameters": {}
    },
    {
      "action": "plugin::content-manager.explorer.create",
      "subject": "api::data-info.data-info",
      "properties": {
        "fields": [
          "slug",
          "content",
          "data_sources"
        ],
        "locales": []
      },
      "conditions": [],
      "actionParameters": {}
    },
    {
      "action": "plugin::content-manager.explorer.delete",
      "subject": "api::data-info.data-info",
      "properties": {
        "locales": [
          "en",
          "es",
          "fr"
        ]
      },
      "conditions": [],
      "actionParameters": {}
    },
    {
      "action": "plugin::content-manager.explorer.read",
      "subject": "api::data-info.data-info",
      "properties": {
        "fields": [
          "slug",
          "content",
          "data_sources"
        ],
        "locales": []
      },
      "conditions": [],
      "actionParameters": {}
    },
    {
      "action": "plugin::content-manager.explorer.update",
      "subject": "api::data-info.data-info",
      "properties": {
        "fields": [
          "slug",
          "content",
          "data_sources"
        ],
        "locales": []
      },
      "conditions": [],
      "actionParameters": {}
    },
    {
      "action": "plugin::content-manager.explorer.create",
      "subject": "api::data-source.data-source",
      "properties": {
        "fields": [
          "slug",
          "title",
          "url"
        ],
        "locales": []
      },
      "conditions": [],
      "actionParameters": {}
    },
    {
      "action": "plugin::content-manager.explorer.delete",
      "subject": "api::data-source.data-source",
      "properties": {
        "locales": [
          "en",
          "es",
          "fr"
        ]
      },
      "conditions": [],
      "actionParameters": {}
    },
    {
      "action": "plugin::content-manager.explorer.read",
      "subject": "api::data-source.data-source",
      "properties": {
        "fields": [
          "slug",
          "title",
          "url"
        ],
        "locales": []
      },
      "conditions": [],
      "actionParameters": {}
    },
    {
      "action": "plugin::content-manager.explorer.update",
      "subject": "api::data-source.data-source",
      "properties": {
        "fields": [
          "slug",
          "title",
          "url"
        ],
        "locales": []
      },
      "conditions": [],
      "actionParameters": {}
    },
    {
      "action": "plugin::content-manager.explorer.create",
      "subject": "api::data-tool-ecosystem.data-tool-ecosystem",
      "properties": {
        "fields": [
          "name"
        ],
        "locales": []
      },
      "conditions": [],
      "actionParameters": {}
    },
    {
      "action": "plugin::content-manager.explorer.delete",
      "subject": "api::data-tool-ecosystem.data-tool-ecosystem",
      "properties": {
        "locales": [
          "en",
          "es",
          "fr"
        ]
      },
      "conditions": [],
      "actionParameters": {}
    },
    {
      "action": "plugin::content-manager.explorer.publish",
      "subject": "api::data-tool-ecosystem.data-tool-ecosystem",
      "properties": {
        "locales": [
          "en",
          "es",
          "fr"
        ]
      },
      "conditions": [],
      "actionParameters": {}
    },
    {
      "action": "plugin::content-manager.explorer.read",
      "subject": "api::data-tool-ecosystem.data-tool-ecosystem",
      "properties": {
        "fields": [
          "name"
        ],
        "locales": []
      },
      "conditions": [],
      "actionParameters": {}
    },
    {
      "action": "plugin::content-manager.explorer.update",
      "subject": "api::data-tool-ecosystem.data-tool-ecosystem",
      "properties": {
        "fields": [
          "name"
        ],
        "locales": []
      },
      "conditions": [],
      "actionParameters": {}
    },
    {
      "action": "plugin::content-manager.explorer.create",
      "subject": "api::data-tool-language.data-tool-language",
      "properties": {
        "fields": [
          "name",
          "slug",
          "data_tool"
        ],
        "locales": []
      },
      "conditions": [],
      "actionParameters": {}
    },
    {
      "action": "plugin::content-manager.explorer.delete",
      "subject": "api::data-tool-language.data-tool-language",
      "properties": {
        "locales": [
          "en",
          "es",
          "fr"
        ]
      },
      "conditions": [],
      "actionParameters": {}
    },
    {
      "action": "plugin::content-manager.explorer.publish",
      "subject": "api::data-tool-language.data-tool-language",
      "properties": {
        "locales": [
          "en",
          "es",
          "fr"
        ]
      },
      "conditions": [],
      "actionParameters": {}
    },
    {
      "action": "plugin::content-manager.explorer.read",
      "subject": "api::data-tool-language.data-tool-language",
      "properties": {
        "fields": [
          "name",
          "slug",
          "data_tool"
        ],
        "locales": []
      },
      "conditions": [],
      "actionParameters": {}
    },
    {
      "action": "plugin::content-manager.explorer.update",
      "subject": "api::data-tool-language.data-tool-language",
      "properties": {
        "fields": [
          "name",
          "slug",
          "data_tool"
        ],
        "locales": []
      },
      "conditions": [],
      "actionParameters": {}
    },
    {
      "action": "plugin::content-manager.explorer.create",
      "subject": "api::data-tool-resource-type.data-tool-resource-type",
      "properties": {
        "fields": [
          "name"
        ],
        "locales": []
      },
      "conditions": [],
      "actionParameters": {}
    },
    {
      "action": "plugin::content-manager.explorer.delete",
      "subject": "api::data-tool-resource-type.data-tool-resource-type",
      "properties": {
        "locales": [
          "en",
          "es",
          "fr"
        ]
      },
      "conditions": [],
      "actionParameters": {}
    },
    {
      "action": "plugin::content-manager.explorer.publish",
      "subject": "api::data-tool-resource-type.data-tool-resource-type",
      "properties": {
        "locales": [
          "en",
          "es",
          "fr"
        ]
      },
      "conditions": [],
      "actionParameters": {}
    },
    {
      "action": "plugin::content-manager.explorer.read",
      "subject": "api::data-tool-resource-type.data-tool-resource-type",
      "properties": {
        "fields": [
          "name"
        ],
        "locales": []
      },
      "conditions": [],
      "actionParameters": {}
    },
    {
      "action": "plugin::content-manager.explorer.update",
      "subject": "api::data-tool-resource-type.data-tool-resource-type",
      "properties": {
        "fields": [
          "name"
        ],
        "locales": []
      },
      "conditions": [],
      "actionParameters": {}
    },
    {
      "action": "plugin::content-manager.explorer.create",
      "subject": "api::data-tool.data-tool",
      "properties": {
        "fields": [
          "name",
          "description",
          "site",
          "languages",
          "data_tool_resource_types",
          "geography",
          "data_tool_ecosystems"
        ],
        "locales": []
      },
      "conditions": [],
      "actionParameters": {}
    },
    {
      "action": "plugin::content-manager.explorer.delete",
      "subject": "api::data-tool.data-tool",
      "properties": {
        "locales": [
          "en",
          "es",
          "fr"
        ]
      },
      "conditions": [],
      "actionParameters": {}
    },
    {
      "action": "plugin::content-manager.explorer.publish",
      "subject": "api::data-tool.data-tool",
      "properties": {
        "locales": [
          "en",
          "es",
          "fr"
        ]
      },
      "conditions": [],
      "actionParameters": {}
    },
    {
      "action": "plugin::content-manager.explorer.read",
      "subject": "api::data-tool.data-tool",
      "properties": {
        "fields": [
          "name",
          "description",
          "site",
          "languages",
          "data_tool_resource_types",
          "geography",
          "data_tool_ecosystems"
        ],
        "locales": []
      },
      "conditions": [],
      "actionParameters": {}
    },
    {
      "action": "plugin::content-manager.explorer.update",
      "subject": "api::data-tool.data-tool",
      "properties": {
        "fields": [
          "name",
          "description",
          "site",
          "languages",
          "data_tool_resource_types",
          "geography",
          "data_tool_ecosystems"
        ],
        "locales": []
      },
      "conditions": [],
      "actionParameters": {}
    },
    {
      "action": "plugin::content-manager.explorer.create",
      "subject": "api::dataset.dataset",
      "properties": {
        "fields": [
          "name",
          "layers"
        ],
        "locales": []
      },
      "conditions": [],
      "actionParameters": {}
    },
    {
      "action": "plugin::content-manager.explorer.delete",
      "subject": "api::dataset.dataset",
      "properties": {
        "locales": [
          "en",
          "es",
          "fr"
        ]
      },
      "conditions": [],
      "actionParameters": {}
    },
    {
      "action": "plugin::content-manager.explorer.publish",
      "subject": "api::dataset.dataset",
      "properties": {
        "locales": [
          "en",
          "es",
          "fr"
        ]
      },
      "conditions": [],
      "actionParameters": {}
    },
    {
      "action": "plugin::content-manager.explorer.read",
      "subject": "api::dataset.dataset",
      "properties": {
        "fields": [
          "name",
          "layers"
        ],
        "locales": []
      },
      "conditions": [],
      "actionParameters": {}
    },
    {
      "action": "plugin::content-manager.explorer.update",
      "subject": "api::dataset.dataset",
      "properties": {
        "fields": [
          "name",
          "layers"
        ],
        "locales": []
      },
      "conditions": [],
      "actionParameters": {}
    },
    {
      "action": "plugin::content-manager.explorer.create",
      "subject": "api::fishing-protection-level-stat.fishing-protection-level-stat",
      "properties": {
        "fields": [
          "location",
          "fishing_protection_level",
          "area"
        ]
      },
      "conditions": [],
      "actionParameters": {}
    },
    {
      "action": "plugin::content-manager.explorer.delete",
      "subject": "api::fishing-protection-level-stat.fishing-protection-level-stat",
      "properties": {},
      "conditions": [],
      "actionParameters": {}
    },
    {
      "action": "plugin::content-manager.explorer.read",
      "subject": "api::fishing-protection-level-stat.fishing-protection-level-stat",
      "properties": {
        "fields": [
          "location",
          "fishing_protection_level",
          "area"
        ]
      },
      "conditions": [],
      "actionParameters": {}
    },
    {
      "action": "plugin::content-manager.explorer.update",
      "subject": "api::fishing-protection-level-stat.fishing-protection-level-stat",
      "properties": {
        "fields": [
          "location",
          "fishing_protection_level",
          "area"
        ]
      },
      "conditions": [],
      "actionParameters": {}
    },
    {
      "action": "plugin::content-manager.explorer.create",
      "subject": "api::fishing-protection-level.fishing-protection-level",
      "properties": {
        "fields": [
          "slug",
          "name",
          "info"
        ],
        "locales": []
      },
      "conditions": [],
      "actionParameters": {}
    },
    {
      "action": "plugin::content-manager.explorer.delete",
      "subject": "api::fishing-protection-level.fishing-protection-level",
      "properties": {
        "locales": [
          "en",
          "es",
          "fr"
        ]
      },
      "conditions": [],
      "actionParameters": {}
    },
    {
      "action": "plugin::content-manager.explorer.read",
      "subject": "api::fishing-protection-level.fishing-protection-level",
      "properties": {
        "fields": [
          "slug",
          "name",
          "info"
        ],
        "locales": []
      },
      "conditions": [],
      "actionParameters": {}
    },
    {
      "action": "plugin::content-manager.explorer.update",
      "subject": "api::fishing-protection-level.fishing-protection-level",
      "properties": {
        "fields": [
          "slug",
          "name",
          "info"
        ],
        "locales": []
      },
      "conditions": [],
      "actionParameters": {}
    },
    {
      "action": "plugin::content-manager.explorer.create",
      "subject": "api::habitat-stat.habitat-stat",
      "properties": {
        "fields": [
          "location",
          "habitat",
          "year",
          "protectedArea",
          "totalArea"
        ]
      },
      "conditions": [],
      "actionParameters": {}
    },
    {
      "action": "plugin::content-manager.explorer.delete",
      "subject": "api::habitat-stat.habitat-stat",
      "properties": {},
      "conditions": [],
      "actionParameters": {}
    },
    {
      "action": "plugin::content-manager.explorer.read",
      "subject": "api::habitat-stat.habitat-stat",
      "properties": {
        "fields": [
          "location",
          "habitat",
          "year",
          "protectedArea",
          "totalArea"
        ]
      },
      "conditions": [],
      "actionParameters": {}
    },
    {
      "action": "plugin::content-manager.explorer.update",
      "subject": "api::habitat-stat.habitat-stat",
      "properties": {
        "fields": [
          "location",
          "habitat",
          "year",
          "protectedArea",
          "totalArea"
        ]
      },
      "conditions": [],
      "actionParameters": {}
    },
    {
      "action": "plugin::content-manager.explorer.create",
      "subject": "api::habitat.habitat",
      "properties": {
        "fields": [
          "slug",
          "name",
          "info"
        ],
        "locales": []
      },
      "conditions": [],
      "actionParameters": {}
    },
    {
      "action": "plugin::content-manager.explorer.delete",
      "subject": "api::habitat.habitat",
      "properties": {
        "locales": [
          "en",
          "es",
          "fr"
        ]
      },
      "conditions": [],
      "actionParameters": {}
    },
    {
      "action": "plugin::content-manager.explorer.read",
      "subject": "api::habitat.habitat",
      "properties": {
        "fields": [
          "slug",
          "name",
          "info"
        ],
        "locales": []
      },
      "conditions": [],
      "actionParameters": {}
    },
    {
      "action": "plugin::content-manager.explorer.update",
      "subject": "api::habitat.habitat",
      "properties": {
        "fields": [
          "slug",
          "name",
          "info"
        ],
        "locales": []
      },
      "conditions": [],
      "actionParameters": {}
    },
    {
      "action": "plugin::content-manager.explorer.create",
      "subject": "api::layer.layer",
      "properties": {
        "fields": [
          "title",
          "type",
          "config",
          "params_config",
          "interaction_config",
          "metadata.description",
          "metadata.citation",
          "metadata.source",
          "metadata.resolution",
          "metadata.content_date",
          "metadata.license",
          "dataset"
        ],
        "locales": []
      },
      "conditions": [],
      "actionParameters": {}
    },
    {
      "action": "plugin::content-manager.explorer.delete",
      "subject": "api::layer.layer",
      "properties": {
        "locales": [
          "en",
          "es",
          "fr"
        ]
      },
      "conditions": [],
      "actionParameters": {}
    },
    {
      "action": "plugin::content-manager.explorer.publish",
      "subject": "api::layer.layer",
      "properties": {
        "locales": [
          "en",
          "es",
          "fr"
        ]
      },
      "conditions": [],
      "actionParameters": {}
    },
    {
      "action": "plugin::content-manager.explorer.read",
      "subject": "api::layer.layer",
      "properties": {
        "fields": [
          "title",
          "type",
          "config",
          "params_config",
          "interaction_config",
          "metadata.description",
          "metadata.citation",
          "metadata.source",
          "metadata.resolution",
          "metadata.content_date",
          "metadata.license",
          "dataset"
        ],
        "locales": []
      },
      "conditions": [],
      "actionParameters": {}
    },
    {
      "action": "plugin::content-manager.explorer.update",
      "subject": "api::layer.layer",
      "properties": {
        "fields": [
          "title",
          "type",
          "config",
          "params_config",
          "interaction_config",
          "metadata.description",
          "metadata.citation",
          "metadata.source",
          "metadata.resolution",
          "metadata.content_date",
          "metadata.license",
          "dataset"
        ],
        "locales": []
      },
      "conditions": [],
      "actionParameters": {}
    },
    {
      "action": "plugin::content-manager.explorer.create",
      "subject": "api::location.location",
      "properties": {
        "fields": [
          "code",
          "name",
          "totalMarineArea",
          "type",
          "groups",
          "members",
          "fishing_protection_level_stats",
          "mpaa_protection_level_stats",
          "protection_coverage_stats",
          "bounds"
        ],
        "locales": []
      },
      "conditions": [],
      "actionParameters": {}
    },
    {
      "action": "plugin::content-manager.explorer.delete",
      "subject": "api::location.location",
      "properties": {
        "locales": [
          "en",
          "es",
          "fr"
        ]
      },
      "conditions": [],
      "actionParameters": {}
    },
    {
      "action": "plugin::content-manager.explorer.read",
      "subject": "api::location.location",
      "properties": {
        "fields": [
          "code",
          "name",
          "totalMarineArea",
          "type",
          "groups",
          "members",
          "fishing_protection_level_stats",
          "mpaa_protection_level_stats",
          "protection_coverage_stats",
          "bounds"
        ],
        "locales": []
      },
      "conditions": [],
      "actionParameters": {}
    },
    {
      "action": "plugin::content-manager.explorer.update",
      "subject": "api::location.location",
      "properties": {
        "fields": [
          "code",
          "name",
          "totalMarineArea",
          "type",
          "groups",
          "members",
          "fishing_protection_level_stats",
          "mpaa_protection_level_stats",
          "protection_coverage_stats",
          "bounds"
        ],
        "locales": []
      },
      "conditions": [],
      "actionParameters": {}
    },
    {
      "action": "plugin::content-manager.explorer.create",
<<<<<<< HEAD
      "subject": "api::mpa-protection-coverage-stat.mpa-protection-coverage-stat",
      "properties": {
        "fields": [
          "mpa",
          "fishing_protection_level",
          "mpaa_protection_level",
          "location",
          "area",
          "mpaa_establishment_stage"
        ]
      },
      "conditions": [],
      "actionParameters": {}
    },
    {
      "action": "plugin::content-manager.explorer.delete",
      "subject": "api::mpa-protection-coverage-stat.mpa-protection-coverage-stat",
      "properties": {},
      "conditions": [],
      "actionParameters": {}
    },
    {
      "action": "plugin::content-manager.explorer.read",
      "subject": "api::mpa-protection-coverage-stat.mpa-protection-coverage-stat",
      "properties": {
        "fields": [
          "mpa",
          "fishing_protection_level",
          "mpaa_protection_level",
          "location",
          "area",
          "mpaa_establishment_stage"
        ]
      },
      "conditions": [],
      "actionParameters": {}
    },
    {
      "action": "plugin::content-manager.explorer.update",
      "subject": "api::mpa-protection-coverage-stat.mpa-protection-coverage-stat",
      "properties": {
        "fields": [
          "mpa",
          "fishing_protection_level",
          "mpaa_protection_level",
          "location",
          "area",
          "mpaa_establishment_stage"
        ]
      },
      "conditions": [],
      "actionParameters": {}
    },
    {
      "action": "plugin::content-manager.explorer.create",
=======
      "actionParameters": {},
>>>>>>> 6ad2c47c
      "subject": "api::mpa.mpa",
      "properties": {
        "fields": [
          "name",
          "area",
          "year",
          "protection_status",
          "bbox",
          "wdpaid",
          "is_child"
        ]
      },
      "conditions": [],
      "actionParameters": {}
    },
    {
      "action": "plugin::content-manager.explorer.delete",
      "subject": "api::mpa.mpa",
      "properties": {},
      "conditions": [],
      "actionParameters": {}
    },
    {
      "action": "plugin::content-manager.explorer.read",
      "subject": "api::mpa.mpa",
      "properties": {
        "fields": [
          "name",
          "area",
          "year",
          "protection_status",
          "bbox",
          "wdpaid",
          "is_child"
        ]
      },
      "conditions": [],
      "actionParameters": {}
    },
    {
      "action": "plugin::content-manager.explorer.update",
      "subject": "api::mpa.mpa",
      "properties": {
        "fields": [
          "name",
          "area",
          "year",
          "protection_status",
          "bbox",
          "wdpaid",
          "is_child"
        ]
      },
      "conditions": [],
      "actionParameters": {}
    },
    {
      "action": "plugin::content-manager.explorer.create",
      "subject": "api::mpaa-establishment-stage-stat.mpaa-establishment-stage-stat",
      "properties": {
        "fields": [
          "location",
          "mpaa_establishment_stage",
          "protection_status",
          "year",
          "area"
        ]
      },
      "conditions": [],
      "actionParameters": {}
    },
    {
      "action": "plugin::content-manager.explorer.delete",
      "subject": "api::mpaa-establishment-stage-stat.mpaa-establishment-stage-stat",
      "properties": {},
      "conditions": [],
      "actionParameters": {}
    },
    {
      "action": "plugin::content-manager.explorer.read",
      "subject": "api::mpaa-establishment-stage-stat.mpaa-establishment-stage-stat",
      "properties": {
        "fields": [
          "location",
          "mpaa_establishment_stage",
          "protection_status",
          "year",
          "area"
        ]
      },
      "conditions": [],
      "actionParameters": {}
    },
    {
      "action": "plugin::content-manager.explorer.update",
      "subject": "api::mpaa-establishment-stage-stat.mpaa-establishment-stage-stat",
      "properties": {
        "fields": [
          "location",
          "mpaa_establishment_stage",
          "protection_status",
          "year",
          "area"
        ]
      },
      "conditions": [],
      "actionParameters": {}
    },
    {
      "action": "plugin::content-manager.explorer.create",
      "subject": "api::mpaa-establishment-stage.mpaa-establishment-stage",
      "properties": {
        "fields": [
          "slug",
          "name",
<<<<<<< HEAD
          "info",
          "mpa_protection_coverage_stats"
        ],
        "locales": []
=======
          "info"
        ]
>>>>>>> 6ad2c47c
      },
      "conditions": [],
      "actionParameters": {}
    },
    {
      "action": "plugin::content-manager.explorer.delete",
      "subject": "api::mpaa-establishment-stage.mpaa-establishment-stage",
      "properties": {
        "locales": [
          "en",
          "es",
          "fr"
        ]
      },
      "conditions": [],
      "actionParameters": {}
    },
    {
      "action": "plugin::content-manager.explorer.read",
      "subject": "api::mpaa-establishment-stage.mpaa-establishment-stage",
      "properties": {
        "fields": [
          "slug",
          "name",
<<<<<<< HEAD
          "info",
          "mpa_protection_coverage_stats"
        ],
        "locales": []
=======
          "info"
        ]
>>>>>>> 6ad2c47c
      },
      "conditions": [],
      "actionParameters": {}
    },
    {
      "action": "plugin::content-manager.explorer.update",
      "subject": "api::mpaa-establishment-stage.mpaa-establishment-stage",
      "properties": {
        "fields": [
          "slug",
          "name",
<<<<<<< HEAD
          "info",
          "mpa_protection_coverage_stats"
        ],
        "locales": []
=======
          "info"
        ]
>>>>>>> 6ad2c47c
      },
      "conditions": [],
      "actionParameters": {}
    },
    {
      "action": "plugin::content-manager.explorer.create",
      "subject": "api::mpaa-protection-level-stat.mpaa-protection-level-stat",
      "properties": {
        "fields": [
          "location",
          "mpaa_protection_level",
          "area"
        ]
      },
      "conditions": [],
      "actionParameters": {}
    },
    {
      "action": "plugin::content-manager.explorer.delete",
      "subject": "api::mpaa-protection-level-stat.mpaa-protection-level-stat",
      "properties": {},
      "conditions": [],
      "actionParameters": {}
    },
    {
      "action": "plugin::content-manager.explorer.read",
      "subject": "api::mpaa-protection-level-stat.mpaa-protection-level-stat",
      "properties": {
        "fields": [
          "location",
          "mpaa_protection_level",
          "area"
        ]
      },
      "conditions": [],
      "actionParameters": {}
    },
    {
      "action": "plugin::content-manager.explorer.update",
      "subject": "api::mpaa-protection-level-stat.mpaa-protection-level-stat",
      "properties": {
        "fields": [
          "location",
          "mpaa_protection_level",
          "area"
        ]
      },
      "conditions": [],
      "actionParameters": {}
    },
    {
      "action": "plugin::content-manager.explorer.create",
      "subject": "api::mpaa-protection-level.mpaa-protection-level",
      "properties": {
        "fields": [
          "slug",
          "name",
          "info"
        ],
        "locales": []
      },
      "conditions": [],
      "actionParameters": {}
    },
    {
      "action": "plugin::content-manager.explorer.delete",
      "subject": "api::mpaa-protection-level.mpaa-protection-level",
      "properties": {
        "locales": [
          "en",
          "es",
          "fr"
        ]
      },
      "conditions": [],
      "actionParameters": {}
    },
    {
      "action": "plugin::content-manager.explorer.read",
      "subject": "api::mpaa-protection-level.mpaa-protection-level",
      "properties": {
        "fields": [
          "slug",
          "name",
          "info"
        ],
        "locales": []
      },
      "conditions": [],
      "actionParameters": {}
    },
    {
      "action": "plugin::content-manager.explorer.update",
      "subject": "api::mpaa-protection-level.mpaa-protection-level",
      "properties": {
        "fields": [
          "slug",
          "name",
          "info"
        ],
        "locales": []
      },
      "conditions": [],
      "actionParameters": {}
    },
    {
      "action": "plugin::content-manager.explorer.create",
      "subject": "api::protection-coverage-stat.protection-coverage-stat",
      "properties": {
        "fields": [
          "location",
          "protection_status",
          "year",
          "cumSumProtectedArea",
          "protectedArea",
          "protectedAreasCount"
        ]
      },
      "conditions": [],
      "actionParameters": {}
    },
    {
      "action": "plugin::content-manager.explorer.delete",
      "subject": "api::protection-coverage-stat.protection-coverage-stat",
      "properties": {},
      "conditions": [],
      "actionParameters": {}
    },
    {
      "action": "plugin::content-manager.explorer.read",
      "subject": "api::protection-coverage-stat.protection-coverage-stat",
      "properties": {
        "fields": [
          "location",
          "protection_status",
          "year",
          "cumSumProtectedArea",
          "protectedArea",
          "protectedAreasCount"
        ]
      },
      "conditions": [],
      "actionParameters": {}
    },
    {
      "action": "plugin::content-manager.explorer.update",
      "subject": "api::protection-coverage-stat.protection-coverage-stat",
      "properties": {
        "fields": [
          "location",
          "protection_status",
          "year",
          "cumSumProtectedArea",
          "protectedArea",
          "protectedAreasCount"
        ]
      },
      "conditions": [],
      "actionParameters": {}
    },
    {
      "action": "plugin::content-manager.explorer.create",
      "subject": "api::protection-status.protection-status",
      "properties": {
        "fields": [
          "slug",
          "name",
          "info"
        ],
        "locales": []
      },
      "conditions": [],
      "actionParameters": {}
    },
    {
      "action": "plugin::content-manager.explorer.delete",
      "subject": "api::protection-status.protection-status",
      "properties": {
        "locales": [
          "en",
          "es",
          "fr"
        ]
      },
      "conditions": [],
      "actionParameters": {}
    },
    {
      "action": "plugin::content-manager.explorer.read",
      "subject": "api::protection-status.protection-status",
      "properties": {
        "fields": [
          "slug",
          "name",
          "info"
        ],
        "locales": []
      },
      "conditions": [],
      "actionParameters": {}
    },
    {
      "action": "plugin::content-manager.explorer.update",
      "subject": "api::protection-status.protection-status",
      "properties": {
        "fields": [
          "slug",
          "name",
          "info"
        ],
        "locales": []
      },
      "conditions": [],
      "actionParameters": {}
    },
    {
      "action": "plugin::content-manager.explorer.create",
      "subject": "api::static-indicator.static-indicator",
      "properties": {
        "fields": [
          "slug",
          "source",
          "value",
          "description"
        ],
        "locales": []
      },
      "conditions": [],
      "actionParameters": {}
    },
    {
      "action": "plugin::content-manager.explorer.delete",
      "subject": "api::static-indicator.static-indicator",
      "properties": {
        "locales": [
          "en",
          "es",
          "fr"
        ]
      },
      "conditions": [],
      "actionParameters": {}
    },
    {
      "action": "plugin::content-manager.explorer.publish",
      "subject": "api::static-indicator.static-indicator",
      "properties": {
        "locales": [
          "en",
          "es",
          "fr"
        ]
      },
      "conditions": [],
      "actionParameters": {}
    },
    {
      "action": "plugin::content-manager.explorer.read",
      "subject": "api::static-indicator.static-indicator",
      "properties": {
        "fields": [
          "slug",
          "source",
          "value",
          "description"
        ],
        "locales": []
      },
      "conditions": [],
      "actionParameters": {}
    },
    {
      "action": "plugin::content-manager.explorer.update",
      "subject": "api::static-indicator.static-indicator",
      "properties": {
        "fields": [
          "slug",
          "source",
          "value",
          "description"
        ],
        "locales": []
      },
      "conditions": [],
      "actionParameters": {}
    },
    {
      "action": "plugin::upload.assets.copy-link",
      "subject": null,
      "properties": {},
      "conditions": [],
      "actionParameters": {}
    },
    {
      "action": "plugin::upload.assets.create",
      "subject": null,
      "properties": {},
      "conditions": [],
      "actionParameters": {}
    },
    {
      "action": "plugin::upload.assets.download",
      "subject": null,
      "properties": {},
      "conditions": [],
      "actionParameters": {}
    },
    {
      "action": "plugin::upload.assets.update",
      "subject": null,
      "properties": {},
      "conditions": [],
      "actionParameters": {}
    },
    {
      "action": "plugin::upload.configure-view",
      "subject": null,
      "properties": {},
      "conditions": [],
      "actionParameters": {}
    },
    {
      "action": "plugin::upload.read",
      "subject": null,
      "properties": {},
      "conditions": [],
      "actionParameters": {}
    }
  ]
}<|MERGE_RESOLUTION|>--- conflicted
+++ resolved
@@ -905,65 +905,6 @@
     },
     {
       "action": "plugin::content-manager.explorer.create",
-<<<<<<< HEAD
-      "subject": "api::mpa-protection-coverage-stat.mpa-protection-coverage-stat",
-      "properties": {
-        "fields": [
-          "mpa",
-          "fishing_protection_level",
-          "mpaa_protection_level",
-          "location",
-          "area",
-          "mpaa_establishment_stage"
-        ]
-      },
-      "conditions": [],
-      "actionParameters": {}
-    },
-    {
-      "action": "plugin::content-manager.explorer.delete",
-      "subject": "api::mpa-protection-coverage-stat.mpa-protection-coverage-stat",
-      "properties": {},
-      "conditions": [],
-      "actionParameters": {}
-    },
-    {
-      "action": "plugin::content-manager.explorer.read",
-      "subject": "api::mpa-protection-coverage-stat.mpa-protection-coverage-stat",
-      "properties": {
-        "fields": [
-          "mpa",
-          "fishing_protection_level",
-          "mpaa_protection_level",
-          "location",
-          "area",
-          "mpaa_establishment_stage"
-        ]
-      },
-      "conditions": [],
-      "actionParameters": {}
-    },
-    {
-      "action": "plugin::content-manager.explorer.update",
-      "subject": "api::mpa-protection-coverage-stat.mpa-protection-coverage-stat",
-      "properties": {
-        "fields": [
-          "mpa",
-          "fishing_protection_level",
-          "mpaa_protection_level",
-          "location",
-          "area",
-          "mpaa_establishment_stage"
-        ]
-      },
-      "conditions": [],
-      "actionParameters": {}
-    },
-    {
-      "action": "plugin::content-manager.explorer.create",
-=======
-      "actionParameters": {},
->>>>>>> 6ad2c47c
       "subject": "api::mpa.mpa",
       "properties": {
         "fields": [
@@ -971,8 +912,8 @@
           "area",
           "year",
           "protection_status",
+          "wdpaid",
           "bbox",
-          "wdpaid",
           "is_child"
         ]
       },
@@ -995,8 +936,8 @@
           "area",
           "year",
           "protection_status",
+          "wdpaid",
           "bbox",
-          "wdpaid",
           "is_child"
         ]
       },
@@ -1012,8 +953,8 @@
           "area",
           "year",
           "protection_status",
+          "wdpaid",
           "bbox",
-          "wdpaid",
           "is_child"
         ]
       },
@@ -1079,15 +1020,9 @@
         "fields": [
           "slug",
           "name",
-<<<<<<< HEAD
-          "info",
-          "mpa_protection_coverage_stats"
-        ],
-        "locales": []
-=======
-          "info"
-        ]
->>>>>>> 6ad2c47c
+          "info"
+        ],
+        "locales": []
       },
       "conditions": [],
       "actionParameters": {}
@@ -1112,15 +1047,9 @@
         "fields": [
           "slug",
           "name",
-<<<<<<< HEAD
-          "info",
-          "mpa_protection_coverage_stats"
-        ],
-        "locales": []
-=======
-          "info"
-        ]
->>>>>>> 6ad2c47c
+          "info"
+        ],
+        "locales": []
       },
       "conditions": [],
       "actionParameters": {}
@@ -1132,15 +1061,9 @@
         "fields": [
           "slug",
           "name",
-<<<<<<< HEAD
-          "info",
-          "mpa_protection_coverage_stats"
-        ],
-        "locales": []
-=======
-          "info"
-        ]
->>>>>>> 6ad2c47c
+          "info"
+        ],
+        "locales": []
       },
       "conditions": [],
       "actionParameters": {}
